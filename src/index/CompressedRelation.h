// Copyright 2021, University of Freiburg,
// Chair of Algorithms and Data Structures
// Author: Johannes Kalmbach <johannes.kalmbach@gmail.com>

#pragma once

#include <algorithm>
#include <type_traits>
#include <vector>

#include "engine/idTable/IdTable.h"
#include "global/Id.h"
#include "index/ScanSpecification.h"
#include "parser/data/LimitOffsetClause.h"
#include "util/Cache.h"
#include "util/CancellationHandle.h"
#include "util/ConcurrentCache.h"
#include "util/File.h"
#include "util/Generator.h"
#include "util/MemorySize/MemorySize.h"
#include "util/Serializer/SerializeArrayOrTuple.h"
#include "util/Serializer/SerializeOptional.h"
#include "util/Serializer/SerializeVector.h"
#include "util/Serializer/Serializer.h"
#include "util/TaskQueue.h"

// Forward declaration of the `IdTable` class.
class IdTable;

// This type is used to buffer small relations that will be stored in the same
// block.
using SmallRelationsBuffer = IdTable;

// Sometimes we do not read/decompress  all the columns of a block, so we have
// to use a dynamic `IdTable`.
using DecompressedBlock = IdTable;

// To be able to use `DecompressedBlock` with `Caches`, we need a function for
// calculating the memory used for it.
struct DecompressedBlockSizeGetter {
  ad_utility::MemorySize operator()(const DecompressedBlock& block) const {
    return ad_utility::MemorySize::bytes(block.numColumns() * block.numRows() *
                                         sizeof(Id));
  }
};

// After compression the columns have different sizes, so we cannot use an
// `IdTable`.
using CompressedBlock = std::vector<std::vector<char>>;

// The metadata of a compressed block of ID triples in an index permutation.
struct CompressedBlockMetadataNoBlockIndex {
  // Since we have column-based indices, the two columns of each block are
  // stored separately (but adjacently).
  struct OffsetAndCompressedSize {
    off_t offsetInFile_;
    size_t compressedSize_;
    bool operator==(const OffsetAndCompressedSize&) const = default;
  };
  std::vector<OffsetAndCompressedSize> offsetsAndCompressedSize_;
  size_t numRows_;

  // Store the first and the last triple of the block. First and last are meant
  // inclusively, that is, they are both part of the block. The order of the
  // triples depends on the stored permutation: For example, in the PSO
  // permutation, the first element of the triples is the P, the second one is
  // the S and the third one is the O. Note that the first key of the
  // permutation (for example the P in the PSO permutation) is not stored in
  // the blocks, but has to be retrieved via the corresponding
  // `CompressedRelationMetadata`.
  //
  // NOTE: Strictly speaking, storing one of `firstTriple_` or `lastTriple_`
  // would probably suffice. However, they make several functions much easier
  // to implement and don't really harm with respect to space efficiency. For
  // example, for Wikidata, we have only around 50K blocks with block size 8M
  // and around 5M blocks with block size 80K; even the latter takes only half
  // a GB in total.
  struct PermutedTriple {
    Id col0Id_;
    Id col1Id_;
    Id col2Id_;
    Id graphId_;
    auto operator<=>(const PermutedTriple&) const = default;

    // Formatted output for debugging.
    friend std::ostream& operator<<(std::ostream& str,
                                    const PermutedTriple& trip) {
      str << "Triple: " << trip.col0Id_ << ' ' << trip.col1Id_ << ' '
          << trip.col2Id_ << ' ' << trip.graphId_ << std::endl;
      return str;
    }

    friend std::true_type allowTrivialSerialization(PermutedTriple, auto);
  };
  PermutedTriple firstTriple_;
  PermutedTriple lastTriple_;

  // If there are only few graphs contained at all in this block, then
  // the IDs of those graphs are stored here. If there are many different graphs
  // inside this block, `std::nullopt` is stored.
  std::optional<std::vector<Id>> graphInfo_;
  // True if and only if this block contains (adjacent) triples which only
  // differ in their Graph ID. Those have to be filtered out when scanning the
  // blocks.
  bool containsDuplicatesWithDifferentGraphs_;

  // Two of these are equal if all members are equal.
  bool operator==(const CompressedBlockMetadataNoBlockIndex&) const = default;
};

// The same as the above struct, but this block additionally knows its index.
struct CompressedBlockMetadata : CompressedBlockMetadataNoBlockIndex {
  // The index of this block in the permutation. This is required to find
  // the corresponding block from the `LocatedTriples` when only a subset of
  // blocks is being used.
  size_t blockIndex_;
<<<<<<< HEAD

  // Two of these are equal if all members are equal.
  bool operator==(const CompressedBlockMetadata&) const = default;

  // Format BlockMetadata contents for debugging.
  friend std::ostream& operator<<(
      std::ostream& str, const CompressedBlockMetadata& blockMetadata) {
    str << "#BlockMetadata\n(first) " << blockMetadata.firstTriple_ << "(last) "
        << blockMetadata.lastTriple_ << "num. rows: " << blockMetadata.numRows_
        << "." << std::endl;
    return str;
  }
=======
>>>>>>> f8569198
};

// Serialization of the `OffsetAndcompressedSize` subclass.
AD_SERIALIZE_FUNCTION(CompressedBlockMetadata::OffsetAndCompressedSize) {
  serializer | arg.offsetInFile_;
  serializer | arg.compressedSize_;
}

// Serialization of the block metadata.
AD_SERIALIZE_FUNCTION(CompressedBlockMetadata) {
  serializer | arg.offsetsAndCompressedSize_;
  serializer | arg.numRows_;
  serializer | arg.firstTriple_;
  serializer | arg.lastTriple_;
  serializer | arg.graphInfo_;
  serializer | arg.containsDuplicatesWithDifferentGraphs_;
  serializer | arg.blockIndex_;
}

// The metadata of a whole compressed "relation", where relation refers to a
// maximal sequence of triples with equal first component (e.g., P for the PSO
// permutation).
struct CompressedRelationMetadata {
  Id col0Id_;
  size_t numRows_;
  float multiplicityCol1_;  // E.g., in PSO this is the multiplicity of "S".
  float multiplicityCol2_;  // E.g., in PSO this is the multiplicity of "O".
  // If this "relation" is contained in a block together with other "relations",
  // then all of these relations are contained only in this block and
  // `offsetInBlock_` stores the offset in this block (referring to the index in
  // the uncompressed sequence of triples).  Otherwise, this "relation" is
  // stored in one or several blocks of its own, and we set `offsetInBlock_` to
  // `Id(-1)`.
  uint64_t offsetInBlock_ = std::numeric_limits<uint64_t>::max();

  size_t getNofElements() const { return numRows_; }

  // Setters and getters for the multiplicities.
  float getCol1Multiplicity() const { return multiplicityCol1_; }
  float getCol2Multiplicity() const { return multiplicityCol2_; }
  void setCol1Multiplicity(float mult) { multiplicityCol1_ = mult; }
  void setCol2Multiplicity(float mult) { multiplicityCol2_ = mult; }

  bool isFunctional() const { return multiplicityCol1_ == 1.0f; }

  // Two of these are equal if all members are equal.
  bool operator==(const CompressedRelationMetadata&) const = default;
};

// Serialization of the compressed "relation" meta data.
AD_SERIALIZE_FUNCTION(CompressedRelationMetadata) {
  serializer | arg.col0Id_;
  serializer | arg.numRows_;
  serializer | arg.multiplicityCol1_;
  serializer | arg.multiplicityCol2_;
  serializer | arg.offsetInBlock_;
}

/// Manage the compression and serialization of relations during the index
/// build.
class CompressedRelationWriter {
 private:
  ad_utility::Synchronized<ad_utility::File> outfile_;
  ad_utility::Synchronized<std::vector<CompressedBlockMetadataNoBlockIndex>>
      blockBuffer_;
  // If multiple small relations are stored in the same block, keep track of the
  // first and last `col0Id`.
  Id currentBlockFirstCol0_ = Id::makeUndefined();
  Id currentBlockLastCol0_ = Id::makeUndefined();

  // The actual number of columns that is stored by this writer. Is 2 if there
  // are no additional special payloads.
  size_t numColumns_;

  ad_utility::AllocatorWithLimit<Id> allocator_ =
      ad_utility::makeUnlimitedAllocator<Id>();
  // A buffer for small relations that will be stored in the same block.
  SmallRelationsBuffer smallRelationsBuffer_{numColumns_, allocator_};
  ad_utility::MemorySize uncompressedBlocksizePerColumn_;

  // When we store a large relation with multiple blocks then we keep track of
  // its `col0Id`, mostly for sanity checks.
  Id currentCol0Id_ = Id::makeUndefined();
  size_t currentRelationPreviousSize_ = 0;

  ad_utility::TaskQueue<false> blockWriteQueue_{20, 10};
  ad_utility::timer::ThreadSafeTimer blockWriteQueueTimer_;

  // This callback is invoked for each block of small relations (which share the
  // same block), after this block has been completely handled by this writer.
  // The callback is used to efficiently pass the block from a permutation to
  // its twin permutation, which only has to re-sort and write the block.
  using SmallBlocksCallback = std::function<void(std::shared_ptr<IdTable>)>;
  SmallBlocksCallback smallBlocksCallback_;

  // A dummy value for multiplicities that can only later be determined.
  static constexpr float multiplicityDummy = 42.4242f;

 public:
  /// Create using a filename, to which the relation data will be written.
  explicit CompressedRelationWriter(
      size_t numColumns, ad_utility::File f,
      ad_utility::MemorySize uncompressedBlocksizePerColumn)
      : outfile_{std::move(f)},
        numColumns_{numColumns},
        uncompressedBlocksizePerColumn_{uncompressedBlocksizePerColumn} {}
  // Two helper types used to make the interface of the function
  // `createPermutationPair` below safer and more explicit.
  using MetadataCallback =
      std::function<void(std::span<const CompressedRelationMetadata>)>;

  struct WriterAndCallback {
    CompressedRelationWriter& writer_;
    MetadataCallback callback_;
  };

  /**
   * @brief Write two permutations that only differ by the order of the col1 and
   * col2 (e.g. POS and PSO).
   * @param basename filename/path that will be used as a prefix for names of
   * temporary files.
   * @param writerAndCallback1 A writer for the first permutation together with
   * a callback that is called for each of the created metadata.
   * @param writerAndCallback2  The same as `writerAndCallback1`, but for the
   * other permutation.
   * @param sortedTriples The inputs as blocks of triples (plus possibly
   * additional columns). The first three columns must be sorted according to
   * the `permutation` (which corresponds to the `writerAndCallback1`.
   * @param permutation The permutation to be build (as a permutation of the
   * array `[0, 1, 2]`). The `sortedTriples` must be sorted by this permutation.
   */
  struct PermutationPairResult {
    size_t numDistinctCol0_;
    std::vector<CompressedBlockMetadata> blockMetadata_;
    std::vector<CompressedBlockMetadata> blockMetadataSwitched_;
  };
  static PermutationPairResult createPermutationPair(
      const std::string& basename, WriterAndCallback writerAndCallback1,
      WriterAndCallback writerAndCallback2,
      cppcoro::generator<IdTableStatic<0>> sortedTriples,
      std::array<size_t, 3> permutation,
      const std::vector<std::function<void(const IdTableStatic<0>&)>>&
          perBlockCallbacks);

  /// Get all the CompressedBlockMetaData that were created by the calls to
  /// addRelation. This also closes the writer. The typical workflow is:
  /// add all relations and then call this method.
  std::vector<CompressedBlockMetadata> getFinishedBlocks() && {
    finish();
    auto blocks = std::move(*(blockBuffer_.wlock()));
    std::ranges::sort(
        blocks, {}, [](const CompressedBlockMetadataNoBlockIndex& bl) {
          return std::tie(bl.firstTriple_.col0Id_, bl.firstTriple_.col1Id_,
                          bl.firstTriple_.col2Id_);
        });

    std::vector<CompressedBlockMetadata> result;
    result.reserve(blocks.size());
    // Write the correct block indices
    for (size_t i : ad_utility::integerRange(blocks.size())) {
      result.emplace_back(std::move(blocks.at(i)), i);
    }
    return result;
  }

  // Compute the multiplicity of given the number of elements and the number of
  // distinct elements. It is basically `numElements / numDistinctElements` with
  // the following addition: the result will only be exactly `1.0` if
  // `numElements == numDistinctElements`, s.t. `1.0` is equivalent to
  // `functional`. Note that this is not automatically ensured by the division
  // because of the numeric properties of `float`.
  static float computeMultiplicity(size_t numElements,
                                   size_t numDistinctElements);

  // Return the blocksize (in number of triples) of this writer. Note that the
  // actual sizes of blocks will slightly vary due to new relations starting in
  // new blocks etc.
  size_t blocksize() const {
    return uncompressedBlocksizePerColumn_.getBytes() / sizeof(Id);
  }

 private:
  /// Finish writing all relations which have previously been added, but might
  /// still be in some internal buffer.
  void finish() {
    AD_CORRECTNESS_CHECK(currentRelationPreviousSize_ == 0);
    writeBufferedRelationsToSingleBlock();
    auto timer = blockWriteQueueTimer_.startMeasurement();
    blockWriteQueue_.finish();
    timer.stop();
    outfile_.wlock()->close();
  }

  // Compress the contents of `smallRelationsBuffer_` into a single
  // block and write it to outfile_. Update `currentBlockData_` with the meta
  // data of the written block. Then clear `smallRelationsBuffer_`.
  void writeBufferedRelationsToSingleBlock();

  // Compress the `column` and write it to the `outfile_`. Return the offset and
  // size of the compressed column in the `outfile_`.
  CompressedBlockMetadata::OffsetAndCompressedSize compressAndWriteColumn(
      std::span<const Id> column);

  // Return the number of columns that is stored inside the blocks.
  size_t numColumns() const { return numColumns_; }

  // Compress the given `block` and write it to the `outfile_`. The
  // `firstCol0Id` and `lastCol0Id` are needed to set up the block's metadata
  // which is appended to the internal buffer. If `invokeCallback` is true and
  // the `smallBlocksCallback_` is not empty, then
  // `smallBlocksCallback_(std::move(block))` is called AFTER the block has
  // completely been dealt with.
  void compressAndWriteBlock(Id firstCol0Id, Id lastCol0Id,
                             std::shared_ptr<IdTable> block,
                             bool invokeCallback);

  // Add a small relation that will be stored in a single block, possibly
  // together with other small relations.
  CompressedRelationMetadata addSmallRelation(Id col0Id, size_t numDistinctC1,
                                              IdTableView<0> relation);

  // Add a new block for a large relation that is to be stored in multiple
  // blocks. This function may only be called if one of the following holds:
  // * This is the first call to `addBlockForLargeRelation` or
  // `addSmallRelation`.
  // * The previously called function was `addSmallRelation` or
  // `finishLargeRelation`.
  // * The previously called function was `addBlockForLargeRelation` with the
  // same `col0Id`.
  void addBlockForLargeRelation(Id col0Id, std::shared_ptr<IdTable> relation);

  // This function must be called after all blocks of a large relation have been
  // added via `addBlockForLargeRelation` before any other function may be
  // called. In particular, it has to be called after the last block of the last
  // relation was added (in case this relation is large). Otherwise, an
  // assertion inside the `finish()` function (which is also called by the
  // destructor) will fail.
  CompressedRelationMetadata finishLargeRelation(size_t numDistinctC1);

  // Add a complete large relation by calling `addBlockForLargeRelation` for
  // each block in the `sortedBlocks` and then calling `finishLargeRelation`.
  // The number of distinct col1 entries will be computed from the blocks
  // directly.
  CompressedRelationMetadata addCompleteLargeRelation(Id col0Id,
                                                      auto&& sortedBlocks);

  // This is a function in `CompressedRelationsTest.cpp` that tests the
  // internals of this class and therefore needs private access.
  friend std::pair<std::vector<CompressedBlockMetadata>,
                   std::vector<CompressedRelationMetadata>>
  compressedRelationTestWriteCompressedRelations(
      auto inputs, std::string filename, ad_utility::MemorySize blocksize);
};

using namespace std::string_view_literals;

/// Manage the reading of relations from disk that have been previously written
/// using the `CompressedRelationWriter`.
class CompressedRelationReader {
  template <typename T>
  using vector = std::vector<T>;

 public:
  using Allocator = ad_utility::AllocatorWithLimit<Id>;
  using ColumnIndicesRef = std::span<const ColumnIndex>;
  using ColumnIndices = std::vector<ColumnIndex>;
  using CancellationHandle = ad_utility::SharedCancellationHandle;

  // This struct stores a reference to the (optional) graphs by which a result
  // is filtered, the column in which the graph ID will reside in a result,
  // and the information whether this column is required as part of the output,
  // or whether it should be deleted after filtering. It can then filter a given
  // block according to those settings.
  struct FilterDuplicatesAndGraphs {
    const ScanSpecification::Graphs& desiredGraphs_;
    ColumnIndex graphColumn_;
    bool deleteGraphColumn_;
    // Filter `block` such that it contains only the specified graphs and no
    // duplicates. The `blockMetadata` of `block` is used for possible shortcuts
    // (for example, if we know that there are no duplicates, we do not have to
    // eliminate them). The return value is `true` if the `block` has been
    // modified because it contained duplicates or triples from unwanted graphs.
    bool postprocessBlock(IdTable& block,
                          const CompressedBlockMetadata& blockMetadata) const;

    // Return true, iff a block, specified by the `blockMetadata` contains no
    // triples from `desiredGraphs_` and therefore doesn't have to be read from
    // disk, and if this fact can be determined by `blockMetadata` alone.
    bool canBlockBeSkipped(const CompressedBlockMetadata& blockMetadata) const;

   private:
    // Return true iff all triples from the block belong to the
    // `desiredGraphs_`, and if this fact can be determined by looking at the
    // metadata alone.
    bool blockNeedsFilteringByGraph(
        const CompressedBlockMetadata& metadata) const;

    // Implementation of the various steps of `postprocessBlock`. Each of them
    // returns `true` iff filtering the block was necessary.
    bool filterByGraphIfNecessary(
        IdTable& block, const CompressedBlockMetadata& blockMetadata) const;
    static bool filterDuplicatesIfNecessary(
        IdTable& block, const CompressedBlockMetadata& blockMetadata);
  };

  // The specification of scan, together with the blocks on which this scan is
  // to be performed.
  struct ScanSpecAndBlocks {
    ScanSpecification scanSpec_;
    const std::span<const CompressedBlockMetadata> blockMetadata_;
  };

  // This struct additionally contains the first and last triple of the scan
  // result.
  struct ScanSpecAndBlocksAndBounds : public ScanSpecAndBlocks {
    // `firstAndLastTriple_` contains the first and the last triple
    // of the specified relation (and being filtered by the `col1Id` if
    // specified). This might be different from the first triple in the first
    // block (in the case of the `firstTriple_`, similarly for `lastTriple_`)
    // because the first and last block might also contain other relations, or
    // the same relation but with different `col1Id`s.
    struct FirstAndLastTriple {
      CompressedBlockMetadata::PermutedTriple firstTriple_;
      CompressedBlockMetadata::PermutedTriple lastTriple_;
    };
    FirstAndLastTriple firstAndLastTriple_;
    // Deliberately delete the default constructor such that we don't
    // accidentally forget to set the `firstAndLastTriple_`.
    ScanSpecAndBlocksAndBounds() = delete;
    ScanSpecAndBlocksAndBounds(ScanSpecAndBlocks base,
                               FirstAndLastTriple triples)
        : ScanSpecAndBlocks(std::move(base)),
          firstAndLastTriple_(std::move(triples)) {}
  };

  struct LazyScanMetadata {
    size_t numBlocksRead_ = 0;
    size_t numBlocksAll_ = 0;
    // The number of blocks that are skipped by looking only at their metadata
    // (because the graph IDs of the block did not match the query).
    size_t numBlocksSkippedBecauseOfGraph_ = 0;
    size_t numBlocksPostprocessed_ = 0;
    // If a LIMIT or OFFSET is present we possibly read more rows than we
    // actually yield.
    size_t numElementsRead_ = 0;
    size_t numElementsYielded_ = 0;
    std::chrono::milliseconds blockingTime_ = std::chrono::milliseconds::zero();
  };

  using IdTableGenerator = cppcoro::generator<IdTable, LazyScanMetadata>;

 private:
  // This cache stores a small number of decompressed blocks. Its current
  // purpose is to make the e2e-tests run fast. They contain many SPARQL queries
  // with ?s ?p ?o triples in the body.
  // Note: The cache is thread-safe and using it does not change the semantics
  // of this class, so it is safe to mark it as `mutable` to make the `scan`
  // functions below `const`.
  mutable ad_utility::ConcurrentCache<ad_utility::HeapBasedLRUCache<
      off_t, DecompressedBlock, DecompressedBlockSizeGetter>>
      blockCache_{20ul};

  // The allocator used to allocate intermediate buffers.
  mutable Allocator allocator_;

  // The file that stores the actual permutations.
  ad_utility::File file_;

 public:
  explicit CompressedRelationReader(Allocator allocator, ad_utility::File file)
      : allocator_{std::move(allocator)}, file_{std::move(file)} {}

  // Get the blocks (an ordered subset of the blocks that are passed in via the
  // `metadataAndBlocks`) where the `col1Id` can theoretically match one of the
  // elements in the `joinColumn` (The col0Id is fixed and specified by the
  // `metadataAndBlocks`). The join column of the scan is the first column that
  // is not fixed by the `metadataAndBlocks`, so the middle column (col1) in
  // case the `metadataAndBlocks` doesn't contain a `col1Id`, or the last column
  // (col2) else.
  static std::vector<CompressedBlockMetadata> getBlocksForJoin(
      std::span<const Id> joinColumn,
      const ScanSpecAndBlocksAndBounds& metadataAndBlocks);

  // For each of `metadataAndBlocks, metadataAndBlocks2` get the blocks (an
  // ordered subset of the blocks in the `scanMetadata` that might contain
  // matching elements in the following scenario: The result of
  // `metadataAndBlocks` is joined with the result of `metadataAndBlocks2`. For
  // each of the inputs the join column is the first column that is not fixed by
  // the metadata, so the middle column (col1) in case the `scanMetadata`
  // doesn't contain a `col1Id`, or the last column (col2) else.
  static std::array<std::vector<CompressedBlockMetadata>, 2> getBlocksForJoin(
      const ScanSpecAndBlocksAndBounds& metadataAndBlocks,
      const ScanSpecAndBlocksAndBounds& metadataAndBlocks2);

  /**
   * @brief For a permutation XYZ, retrieve all Z for given X and Y (if `col1Id`
   * is set) or all YZ for a given X (if `col1Id` is `std::nullopt`.
   *
   * @param metadata The metadata of the given X.
   * @param col1Id The ID for Y. If `std::nullopt`, then the Y will be also
   * returned as a column.
   * @param blocks The metadata of the on-disk blocks for the given
   * permutation.
   * @param file The file in which the permutation is stored.
   * @param result The ID table to which we write the result. It must have
   * exactly one column.
   * @param cancellationHandle An `CancellationException` will be thrown if the
   * cancellationHandle runs out during the execution of this function.
   *
   * The arguments `metadata`, `blocks`, and `file` must all be obtained from
   * The same `CompressedRelationWriter` (see below).
   */
  IdTable scan(const ScanSpecification& scanSpec,
               std::span<const CompressedBlockMetadata> blocks,
               ColumnIndicesRef additionalColumns,
               const CancellationHandle& cancellationHandle,
               const LimitOffsetClause& limitOffset = {}) const;

  // Similar to `scan` (directly above), but the result of the scan is lazily
  // computed and returned as a generator of the single blocks that are scanned.
  // The blocks are guaranteed to be in order.
  CompressedRelationReader::IdTableGenerator lazyScan(
      ScanSpecification scanSpec,
      std::vector<CompressedBlockMetadata> blockMetadata,
      ColumnIndices additionalColumns, CancellationHandle cancellationHandle,
      LimitOffsetClause limitOffset = {}) const;

  // Only get the size of the result for a given permutation XYZ for a given X
  // and Y. This can be done by scanning one or two blocks. Note: The overload
  // of this function where only the X is given is not needed, as the size of
  // these scans can be retrieved from the `CompressedRelationMetadata`
  // directly.
  size_t getResultSizeOfScan(
      const ScanSpecification& scanSpec,
      const vector<CompressedBlockMetadata>& blocks) const;

  // For a given relation, determine the `col1Id`s and their counts. This is
  // used for `computeGroupByObjectWithCount`.
  IdTable getDistinctCol1IdsAndCounts(
      Id col0Id, const std::vector<CompressedBlockMetadata>& allBlocksMetadata,
      const CancellationHandle& cancellationHandle) const;

  // For all `col0Ids` determine their counts. This is
  // used for `computeGroupByForFullScan`.
  IdTable getDistinctCol0IdsAndCounts(
      const std::vector<CompressedBlockMetadata>& allBlocksMetadata,
      const CancellationHandle& cancellationHandle) const;

  std::optional<CompressedRelationMetadata> getMetadataForSmallRelation(
      const std::vector<CompressedBlockMetadata>& allBlocksMetadata,
      Id col0Id) const;

  // Get the contiguous subrange of the given `blockB` for the blocks
  // that contain the triples that have the relationId/col0Id that was specified
  // by the `medata`. If the `col1Id` is specified (not `nullopt`), then the
  // blocks are additionally filtered by the given `col1Id`.
  static std::span<const CompressedBlockMetadata> getRelevantBlocks(
      const ScanSpecification& blockA,
      std::span<const CompressedBlockMetadata> blockB);

  // The same function, but specify the arguments as the
  // `ScanSpecAndBlocksAndBounds` struct.
  static std::span<const CompressedBlockMetadata> getBlocksFromMetadata(
      const ScanSpecAndBlocks& metadataAndBlocks);

  // Get the first and the last triple that the result of a `scan` with the
  // given arguments would lead to. Return `nullopt` if the scan result would
  // be empty. This function is used to more efficiently filter the blocks of
  // index scans between joining them to get better estimates for the beginning
  // and end of incomplete blocks.
  std::optional<ScanSpecAndBlocksAndBounds::FirstAndLastTriple>
  getFirstAndLastTriple(const ScanSpecAndBlocks& metadataAndBlocks) const;

  // Get access to the underlying allocator
  const Allocator& allocator() const { return allocator_; }

 private:
  // Read the block that is identified by the `blockMetaData` from the `file`.
  // Only the columns specified by `columnIndices` are read.
  CompressedBlock readCompressedBlockFromFile(
      const CompressedBlockMetadata& blockMetaData,
      ColumnIndicesRef columnIndices) const;

  // Decompress the `compressedBlock`. The number of rows that the block will
  // have after decompression must be passed in via the `numRowsToRead`
  // argument. It is typically obtained from the corresponding
  // `CompressedBlockMetaData`.
  DecompressedBlock decompressBlock(const CompressedBlock& compressedBlock,
                                    size_t numRowsToRead) const;

  // Helper function used by `decompressBlock` and
  // `decompressBlockToExistingIdTable`. Decompress the `compressedColumn` and
  // store the result at the `iterator`. For the `numRowsToRead` argument, see
  // the documentation of `decompressBlock`.
  template <typename Iterator>
  static void decompressColumn(const std::vector<char>& compressedColumn,
                               size_t numRowsToRead, Iterator iterator);

  // Read the block that is identified by the `blockMetaData` from the `file`,
  // decompress and return it. Only the columns specified by the `columnIndices`
  // are returned.
  DecompressedBlock readAndDecompressBlock(
      const CompressedBlockMetadata& blockMetaData,
      ColumnIndicesRef columnIndices) const;

  // Read the block identified by `blockMetadata` from disk, decompress it, and
  // return the part that matches `col1Id` (or the whole block if `col1Id` is
  // `nullopt`). The block must contain triples from the relation identified by
  // `relationMetadata`. If `scanMetadata` is not `nullopt`, update information
  // about the number of blocks and elements read.
  //
  // NOTE: When all triples in the block match the `col1Id`, this method makes
  // an unnecessary copy of the block. Therefore, if you know that you need the
  // whole block, use `readAndDecompressBlock` instead.
  DecompressedBlock readPossiblyIncompleteBlock(
      const ScanSpecification& scanSpec,
      const CompressedBlockMetadata& blockMetadata,
      std::optional<std::reference_wrapper<LazyScanMetadata>> scanMetadata,
      ColumnIndicesRef columnIndices) const;

  // Yield all the blocks in the range `[beginBlock, endBlock)`. If the
  // `columnIndices` are set, only the specified columns from the blocks
  // are yielded, else all columns are yielded. The blocks are yielded
  // in the correct order, but asynchronously read and decompressed using
  // multiple worker threads.

  IdTableGenerator asyncParallelBlockGenerator(
      auto beginBlock, auto endBlock, ColumnIndices columnIndices,
      CancellationHandle cancellationHandle, LimitOffsetClause& limitOffset,
      FilterDuplicatesAndGraphs blockGraphFilter) const;

  // Return a vector that consists of the concatenation of `baseColumns` and
  // `additionalColumns`
  static std::vector<ColumnIndex> prepareColumnIndices(
      std::initializer_list<ColumnIndex> baseColumns,
      ColumnIndicesRef additionalColumns);

  // If `col1Id` is specified, `return {1, additionalColumns...}`, else return
  // `{0, 1, additionalColumns}`.
  // These are exactly the columns that are returned by a scan depending on
  // whether the `col1Id` is specified or not.
  static std::vector<ColumnIndex> prepareColumnIndices(
      const ScanSpecification& scanSpec, ColumnIndicesRef additionalColumns);

  // The common implementation for `getDistinctCol0IdsAndCounts` and
  // `getCol1IdsAndCounts`.
  IdTable getDistinctColIdsAndCountsImpl(
      ad_utility::InvocableWithConvertibleReturnType<
          Id, const CompressedBlockMetadata::PermutedTriple&> auto idGetter,
      const ScanSpecification& scanSpec,
      const std::vector<CompressedBlockMetadata>& allBlocksMetadata,
      const CancellationHandle& cancellationHandle) const;
};

// TODO<joka921>
/*
 * 1. Also let the compressedRelationReader know about the contained block data
 * and the number of columns etc. to make the permutation class a thinner
 * wrapper.
 * 2. Then add assertions that we only get valid column indices specified.
 */<|MERGE_RESOLUTION|>--- conflicted
+++ resolved
@@ -114,7 +114,6 @@
   // the corresponding block from the `LocatedTriples` when only a subset of
   // blocks is being used.
   size_t blockIndex_;
-<<<<<<< HEAD
 
   // Two of these are equal if all members are equal.
   bool operator==(const CompressedBlockMetadata&) const = default;
@@ -127,8 +126,6 @@
         << "." << std::endl;
     return str;
   }
-=======
->>>>>>> f8569198
 };
 
 // Serialization of the `OffsetAndcompressedSize` subclass.
