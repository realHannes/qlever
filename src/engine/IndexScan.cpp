// Copyright 2015, University of Freiburg,
// Chair of Algorithms and Data Structures.
// Author: Björn Buchhold (buchhold@informatik.uni-freiburg.de)

#include "engine/IndexScan.h"

#include <absl/container/inlined_vector.h>
#include <absl/strings/str_join.h>

#include <sstream>
#include <string>

#include "index/IndexImpl.h"
#include "parser/ParsedQuery.h"

using std::string;
using LazyScanMetadata = CompressedRelationReader::LazyScanMetadata;

// _____________________________________________________________________________
// Return the number of `Variables` given the `TripleComponent` values for
// `subject_`, `predicate` and `object`.
static size_t getNumberOfVariables(const TripleComponent& subject,
                                   const TripleComponent& predicate,
                                   const TripleComponent& object) {
  return static_cast<size_t>(subject.isVariable()) +
         static_cast<size_t>(predicate.isVariable()) +
         static_cast<size_t>(object.isVariable());
}

// _____________________________________________________________________________
IndexScan::IndexScan(QueryExecutionContext* qec, Permutation::Enum permutation,
                     const SparqlTripleSimple& triple, Graphs graphsToFilter,
                     std::optional<ScanSpecAndBlocks> scanSpecAndBlocks)
    : Operation(qec),
      permutation_(permutation),
      subject_(triple.s_),
      predicate_(triple.p_),
      object_(triple.o_),
      graphsToFilter_{std::move(graphsToFilter)},
      scanSpecAndBlocks_{
          std::move(scanSpecAndBlocks).value_or(getScanSpecAndBlocks())},
      numVariables_(getNumberOfVariables(subject_, predicate_, object_)) {
  // We previously had `nullptr`s here in unit tests. This is no longer
  // necessary nor allowed.
  AD_CONTRACT_CHECK(qec != nullptr);
  for (auto& [idx, variable] : triple.additionalScanColumns_) {
    additionalColumns_.push_back(idx);
    additionalVariables_.push_back(variable);
  }
  std::tie(sizeEstimateIsExact_, sizeEstimate_) = computeSizeEstimate();

  // Check the following invariant: All the variables must be at the end of the
  // permuted triple. For example in the PSO permutation, either only the O, or
  // the S and O, or all three of P, S, O, or none of them can be variables, all
  // other combinations are not supported.
  auto permutedTriple = getPermutedTriple();
  for (size_t i = 0; i < 3 - numVariables_; ++i) {
    AD_CONTRACT_CHECK(!permutedTriple.at(i)->isVariable());
  }
  for (size_t i = 3 - numVariables_; i < permutedTriple.size(); ++i) {
    AD_CONTRACT_CHECK(permutedTriple.at(i)->isVariable());
  }
}

// _____________________________________________________________________________
IndexScan::IndexScan(QueryExecutionContext* qec, Permutation::Enum permutation,
                     const TripleComponent& s, const TripleComponent& p,
                     const TripleComponent& o,
                     std::vector<ColumnIndex> additionalColumns,
                     std::vector<Variable> additionalVariables,
                     Graphs graphsToFilter, ScanSpecAndBlocks scanSpecAndBlocks)
    : Operation(qec),
      permutation_(permutation),
      subject_(s),
      predicate_(p),
      object_(o),
      graphsToFilter_(std::move(graphsToFilter)),
      scanSpecAndBlocks_(std::move(scanSpecAndBlocks)),
      numVariables_(getNumberOfVariables(subject_, predicate_, object_)),
      additionalColumns_(std::move(additionalColumns)),
      additionalVariables_(std::move(additionalVariables)) {
  std::tie(sizeEstimateIsExact_, sizeEstimate_) = computeSizeEstimate();
  determineMultiplicities();
}

// _____________________________________________________________________________
string IndexScan::getCacheKeyImpl() const {
  std::ostringstream os;
  auto permutationString = Permutation::toString(permutation_);

  if (numVariables_ == 3) {
    os << "SCAN FOR FULL INDEX " << permutationString;

  } else {
    os << "SCAN " << permutationString << " with ";
    auto addKey = [&os, &permutationString, this](size_t idx) {
      auto keyString = permutationString.at(idx);
      const auto& key = getPermutedTriple().at(idx)->toRdfLiteral();
      os << keyString << " = \"" << key << "\"";
    };
    for (size_t i = 0; i < 3 - numVariables_; ++i) {
      addKey(i);
      os << ", ";
    }
  }
  if (!additionalColumns_.empty()) {
    os << " Additional Columns: ";
    os << absl::StrJoin(additionalColumns(), " ");
  }
  if (graphsToFilter_.has_value()) {
    // The graphs are stored as a hash set, but we need a deterministic order.
    std::vector<std::string> graphIdVec;
    ql::ranges::transform(graphsToFilter_.value(),
                          std::back_inserter(graphIdVec),
                          &TripleComponent::toRdfLiteral);
    ql::ranges::sort(graphIdVec);
    os << "\nFiltered by Graphs:";
    os << absl::StrJoin(graphIdVec, " ");
  }
  return std::move(os).str();
}

// _____________________________________________________________________________
string IndexScan::getDescriptor() const {
  return "IndexScan " + subject_.toString() + " " + predicate_.toString() +
         " " + object_.toString();
}

// _____________________________________________________________________________
size_t IndexScan::getResultWidth() const {
  return numVariables_ + additionalVariables_.size();
}

// _____________________________________________________________________________
vector<ColumnIndex> IndexScan::resultSortedOn() const {
  std::vector<ColumnIndex> result;
  for (auto i : ad_utility::integerRange(ColumnIndex{numVariables_})) {
    result.push_back(i);
  }
  for (size_t i = 0; i < additionalColumns_.size(); ++i) {
    if (additionalColumns_.at(i) == ADDITIONAL_COLUMN_GRAPH_ID) {
      result.push_back(numVariables_ + i);
    }
  }
  return result;
}

// _____________________________________________________________________________
std::optional<std::shared_ptr<QueryExecutionTree>>
IndexScan::setPrefilterGetUpdatedQueryExecutionTree(
    const std::vector<PrefilterVariablePair>& prefilterVariablePairs) const {
  if (!getLimit().isUnconstrained() ||
      scanSpecAndBlocks_.blockMetadata_.size() != 1) {
    return std::nullopt;
  }

  auto optSortedVarColIdxPair =
      getSortedVariableAndMetadataColumnIndexForPrefiltering();
  if (!optSortedVarColIdxPair.has_value()) {
    return std::nullopt;
  }

  const auto& [sortedVar, colIdx] = optSortedVarColIdxPair.value();
  auto it =
      ql::ranges::find(prefilterVariablePairs, sortedVar, ad_utility::second);
  if (it != prefilterVariablePairs.end()) {
    return makeCopyWithAddedPrefilters(ScanSpecAndBlocks(
        scanSpecAndBlocks_.scanSpec_,
        it->first->evaluate(getIndex().getVocab(),
                            scanSpecAndBlocks_.getBlockMetadataSpan(),
                            colIdx)));
  }
  return std::nullopt;
}

// _____________________________________________________________________________
VariableToColumnMap IndexScan::computeVariableToColumnMap() const {
  VariableToColumnMap variableToColumnMap;
  auto addCol = [&variableToColumnMap,
                 nextColIdx = ColumnIndex{0}](const Variable& var) mutable {
    // All the columns of an index scan only contain defined values.
    variableToColumnMap[var] = makeAlwaysDefinedColumn(nextColIdx);
    ++nextColIdx;
  };

  for (const TripleComponent* const ptr : getPermutedTriple()) {
    if (ptr->isVariable()) {
      addCol(ptr->getVariable());
    }
  }
  ql::ranges::for_each(additionalVariables_, addCol);
  return variableToColumnMap;
}

//______________________________________________________________________________
std::shared_ptr<QueryExecutionTree> IndexScan::makeCopyWithAddedPrefilters(
    ScanSpecAndBlocks scanSpecAndBlocks) const {
  return ad_utility::makeExecutionTree<IndexScan>(
      getExecutionContext(), permutation_, subject_, predicate_, object_,
      additionalColumns_, additionalVariables_, graphsToFilter_,
      std::move(scanSpecAndBlocks));
}

// _____________________________________________________________________________
Result::Generator IndexScan::chunkedIndexScan() const {
<<<<<<< HEAD
  if (!getScanPermutation().hasFirstAndLastTriple(scanSpecAndBlocks_,
                                                  locatedTriplesSnapshot())) {
    co_return;
  }
  for (IdTable& idTable : getLazyScan()) {
=======
  auto optBlockMetadata = getBlockMetadata();
  if (!optBlockMetadata.has_value()) {
    co_return;
  }
  const auto& blockMetadata = optBlockMetadata.value();
  // Note: Given a `PrefilterIndexPair` is available, the corresponding
  // prefiltering will be applied in `getLazyScan`.
  for (IdTable& idTable :
       getLazyScan({blockMetadata.begin(), blockMetadata.end()})) {
>>>>>>> 61f14810
    co_yield {std::move(idTable), LocalVocab{}};
  }
}

// _____________________________________________________________________________
IdTable IndexScan::materializedIndexScan() const {
  IdTable idTable = getScanPermutation().scan(
<<<<<<< HEAD
      scanSpecAndBlocks_, additionalColumns(), cancellationHandle_,
      locatedTriplesSnapshot(), getLimit());
=======
      getScanSpecification(), additionalColumns(), cancellationHandle_,
      locatedTriplesSnapshot(), getLimitOffset(),
      getBlockMetadataOptionallyPrefiltered());
>>>>>>> 61f14810
  AD_CORRECTNESS_CHECK(idTable.numColumns() == getResultWidth());
  LOG(DEBUG) << "IndexScan result computation done.\n";
  checkCancellation();
  return idTable;
}

// _____________________________________________________________________________
Result IndexScan::computeResult(bool requestLaziness) {
  LOG(DEBUG) << "IndexScan result computation...\n";
  if (requestLaziness) {
    return {chunkedIndexScan(), resultSortedOn()};
  }
  return {materializedIndexScan(), getResultSortedOn(), LocalVocab{}};
}

// _____________________________________________________________________________
const Permutation& IndexScan::getScanPermutation() const {
  return getIndex().getImpl().getPermutation(permutation_);
}

// _____________________________________________________________________________
std::pair<bool, size_t> IndexScan::computeSizeEstimate() const {
  AD_CORRECTNESS_CHECK(_executionContext);
  auto [lower, upper] = getScanPermutation().getSizeEstimateForScan(
      scanSpecAndBlocks_, locatedTriplesSnapshot());
  return {lower == upper, std::midpoint(lower, upper)};
}

// _____________________________________________________________________________
size_t IndexScan::getExactSize() const {
  AD_CORRECTNESS_CHECK(_executionContext);
  return getScanPermutation().getResultSizeOfScan(scanSpecAndBlocks_,
                                                  locatedTriplesSnapshot());
}

// _____________________________________________________________________________
size_t IndexScan::getCostEstimate() {
  // If we have a limit present, we only have to read the first
  // `limit + offset` elements.
  return getLimitOffset().upperBound(getSizeEstimateBeforeLimit());
}

// _____________________________________________________________________________
void IndexScan::determineMultiplicities() {
  multiplicity_ = [this]() -> std::vector<float> {
    const auto& idx = getIndex();
    if (numVariables_ == 0) {
      return {};
    } else if (numVariables_ == 1) {
      // There are no duplicate triples in RDF and two elements are fixed.
      return {1.0f};
    } else if (numVariables_ == 2) {
      return idx.getMultiplicities(*getPermutedTriple()[0], permutation_,
                                   locatedTriplesSnapshot());
    } else {
      AD_CORRECTNESS_CHECK(numVariables_ == 3);
      return idx.getMultiplicities(permutation_);
    }
  }();
  for ([[maybe_unused]] size_t i :
       ql::views::iota(multiplicity_.size(), getResultWidth())) {
    multiplicity_.emplace_back(1);
  }
  AD_CONTRACT_CHECK(multiplicity_.size() == getResultWidth());
}

// _____________________________________________________________________________
std::array<const TripleComponent* const, 3> IndexScan::getPermutedTriple()
    const {
  std::array<const TripleComponent* const, 3> triple{&subject_, &predicate_,
                                                     &object_};
  // TODO<joka921> This place has to be changed once we have a permutation
  // that is primarily sorted by G (the graph id).
  return Permutation::toKeyOrder(permutation_).permuteTriple(triple);
}

// _____________________________________________________________________________
ScanSpecification IndexScan::getScanSpecification() const {
  const IndexImpl& index = getIndex().getImpl();
  return getScanSpecificationTc().toScanSpecification(index);
}

// _____________________________________________________________________________
ScanSpecificationAsTripleComponent IndexScan::getScanSpecificationTc() const {
  auto permutedTriple = getPermutedTriple();
  return {*permutedTriple[0], *permutedTriple[1], *permutedTriple[2],
          graphsToFilter_};
}

// _____________________________________________________________________________
std::optional<std::pair<Variable, ColumnIndex>>
IndexScan::getSortedVariableAndMetadataColumnIndexForPrefiltering() const {
  if (numVariables_ < 1) {
    return std::nullopt;
  }
  const auto& permutedTriple = getPermutedTriple();
  size_t colIdx = 3 - numVariables_;
  const auto& tripleComp = permutedTriple.at(colIdx);
  AD_CORRECTNESS_CHECK(tripleComp->isVariable());
  return std::make_pair(tripleComp->getVariable(), colIdx);
}

<<<<<<< HEAD
// ___________________________________________________________________________
Permutation::ScanSpecAndBlocks IndexScan::getScanSpecAndBlocks() const {
  return getScanPermutation().getScanSpecAndBlocks(getScanSpecification(),
                                                   locatedTriplesSnapshot());
=======
// _____________________________________________________________________________
std::optional<ql::span<const CompressedBlockMetadata>>
IndexScan::getBlockMetadata() const {
  const auto& metadata = getMetadataForScan();
  if (metadata.has_value()) {
    return metadata.value().getBlockMetadataSpan();
  }
  return std::nullopt;
}

// _____________________________________________________________________________
std::optional<std::vector<CompressedBlockMetadata>>
IndexScan::getBlockMetadataOptionallyPrefiltered() const {
  // The code after this is expensive because it always copies the complete
  // block metadata, so we do an early return of `nullopt` (which means "use all
  // the blocks") if no prefilter is specified.
  if (!prefilter_.has_value()) {
    return std::nullopt;
  }
  auto optBlockSpan = getBlockMetadata();
  if (!optBlockSpan.has_value()) {
    return std::nullopt;
  }
  return applyPrefilter(optBlockSpan.value());
}

// _____________________________________________________________________________
std::vector<CompressedBlockMetadata> IndexScan::applyPrefilter(
    ql::span<const CompressedBlockMetadata> blocks) const {
  AD_CORRECTNESS_CHECK(prefilter_.has_value() &&
                       getLimitOffset().isUnconstrained());
  // Apply the prefilter on given blocks.
  auto& [prefilterExpr, columnIndex] = prefilter_.value();
  return prefilterExpr->evaluate(getIndex().getVocab(), blocks, columnIndex);
>>>>>>> 61f14810
}

// _____________________________________________________________________________
Permutation::IdTableGenerator IndexScan::getLazyScan(
    std::optional<std::vector<CompressedBlockMetadata>> blocks) const {
  // If there is a LIMIT or OFFSET clause that constrains the scan
  // (which can happen with an explicit subquery), we cannot use the prefiltered
  // blocks, as we currently have no mechanism to include limits and offsets
  // into the prefiltering (`std::nullopt` means `scan all blocks`).
<<<<<<< HEAD
  auto filteredBlocks =
      getLimit().isUnconstrained() ? std::move(blocks) : std::nullopt;
  return getScanPermutation().lazyScan(scanSpecAndBlocks_, filteredBlocks,
                                       additionalColumns(), cancellationHandle_,
                                       locatedTriplesSnapshot(), getLimit());
=======
  auto filteredBlocks = getLimitOffset().isUnconstrained()
                            ? std::optional(std::move(blocks))
                            : std::nullopt;
  if (filteredBlocks.has_value() && prefilter_.has_value()) {
    // Note: The prefilter expression applied with applyPrefilterIfPossible()
    // is not related to the prefilter procedure mentioned in the comment above.
    // If this IndexScan owns a <PrefilterExpression, ColumnIdx> pair, it can
    // be applied.
    filteredBlocks = applyPrefilter(filteredBlocks.value());
  }
  return getScanPermutation().lazyScan(
      getScanSpecification(), filteredBlocks, additionalColumns(),
      cancellationHandle_, locatedTriplesSnapshot(), getLimitOffset());
>>>>>>> 61f14810
};

// _____________________________________________________________________________
std::optional<Permutation::MetadataAndBlocks> IndexScan::getMetadataForScan()
    const {
  return getScanPermutation().getMetadataAndBlocks(scanSpecAndBlocks_,
                                                   locatedTriplesSnapshot());
};

// _____________________________________________________________________________
std::array<Permutation::IdTableGenerator, 2>
IndexScan::lazyScanForJoinOfTwoScans(const IndexScan& s1, const IndexScan& s2) {
  AD_CONTRACT_CHECK(s1.numVariables_ <= 3 && s2.numVariables_ <= 3);
  AD_CONTRACT_CHECK(s1.numVariables_ >= 1 && s2.numVariables_ >= 1);
  // This function only works for single column joins. This means that the first
  // variable of both scans must be equal, but all other variables of the scans
  // (if present) must be different.
  const auto& getFirstVariable = [](const IndexScan& scan) {
    auto numVars = scan.numVariables();
    AD_CORRECTNESS_CHECK(numVars <= 3);
    size_t indexOfFirstVar = 3 - numVars;
    ad_utility::HashSet<Variable> otherVars;
    for (size_t i = indexOfFirstVar + 1; i < 3; ++i) {
      const auto& el = *scan.getPermutedTriple()[i];
      if (el.isVariable()) {
        otherVars.insert(el.getVariable());
      }
    }
    return std::pair{*scan.getPermutedTriple()[3 - numVars],
                     std::move(otherVars)};
  };

  auto [first1, other1] = getFirstVariable(s1);
  auto [first2, other2] = getFirstVariable(s2);
  AD_CONTRACT_CHECK(first1 == first2);

  size_t numTotal = other1.size() + other2.size();
  for (auto& var : other1) {
    other2.insert(var);
  }
  AD_CONTRACT_CHECK(other2.size() == numTotal);

  auto metaBlocks1 = s1.getMetadataForScan();
  auto metaBlocks2 = s2.getMetadataForScan();

  if (!metaBlocks1.has_value() || !metaBlocks2.has_value()) {
    return {{}};
  }
  auto [blocks1, blocks2] = CompressedRelationReader::getBlocksForJoin(
      metaBlocks1.value(), metaBlocks2.value());

  std::array result{s1.getLazyScan(blocks1), s2.getLazyScan(blocks2)};
  result[0].details().numBlocksAll_ = metaBlocks1.value().sizeBlockMetadata_;
  result[1].details().numBlocksAll_ = metaBlocks2.value().sizeBlockMetadata_;
  return result;
}

// _____________________________________________________________________________
Permutation::IdTableGenerator IndexScan::lazyScanForJoinOfColumnWithScan(
    ql::span<const Id> joinColumn) const {
  AD_EXPENSIVE_CHECK(ql::ranges::is_sorted(joinColumn));
  AD_CORRECTNESS_CHECK(numVariables_ <= 3 && numVariables_ > 0);
  AD_CONTRACT_CHECK(joinColumn.empty() || !joinColumn[0].isUndefined());

  auto metaBlocks = getMetadataForScan();
  if (!metaBlocks.has_value()) {
    return {};
  }
  auto blocks = CompressedRelationReader::getBlocksForJoin(joinColumn,
                                                           metaBlocks.value());
  auto result = getLazyScan(blocks);
  result.details().numBlocksAll_ = metaBlocks.value().sizeBlockMetadata_;
  return result;
}

// _____________________________________________________________________________
void IndexScan::updateRuntimeInfoForLazyScan(const LazyScanMetadata& metadata) {
  updateRuntimeInformationWhenOptimizedOut(
      RuntimeInformation::Status::lazilyMaterialized);
  auto& rti = runtimeInfo();
  rti.numRows_ = metadata.numElementsYielded_;
  rti.totalTime_ = metadata.blockingTime_;
  rti.addDetail("num-blocks-read", metadata.numBlocksRead_);
  rti.addDetail("num-blocks-all", metadata.numBlocksAll_);
  rti.addDetail("num-elements-read", metadata.numElementsRead_);

  // Add more details, but only if the respective value is non-zero.
  auto updateIfPositive = [&rti](const auto& value, const std::string& key) {
    if (value > 0) {
      rti.addDetail(key, value);
    }
  };
  updateIfPositive(metadata.numBlocksSkippedBecauseOfGraph_,
                   "num-blocks-skipped-graph");
  updateIfPositive(metadata.numBlocksPostprocessed_,
                   "num-blocks-postprocessed");
  updateIfPositive(metadata.numBlocksWithUpdate_, "num-blocks-with-update");
}

// Store a Generator and its corresponding iterator as well as unconsumed values
// resulting from the generator.
struct IndexScan::SharedGeneratorState {
  // The generator that yields the tables to be joined with the index scan.
  Result::LazyResult generator_;
  // The column index of the join column in the tables yielded by the generator.
  ColumnIndex joinColumn_;
  // Metadata and blocks of this index scan.
  Permutation::MetadataAndBlocks metaBlocks_;
  // The iterator of the generator that is currently being consumed.
  std::optional<Result::LazyResult::iterator> iterator_ = std::nullopt;
  // Values returned by the generator that have not been re-yielded yet.
  // Typically we expect only 3 or less values to be prefetched (this is an
  // implementation detail of `BlockZipperJoinImpl`).
  using PrefetchStorage = absl::InlinedVector<Result::IdTableVocabPair, 3>;
  PrefetchStorage prefetchedValues_{};
  // Metadata of blocks that still need to be read.
  std::vector<CompressedBlockMetadata> pendingBlocks_{};
  // The index of the last matching block that was found using the join column.
  std::optional<size_t> lastBlockIndex_ = std::nullopt;
  // Indicates if the generator has yielded any undefined values.
  bool hasUndef_ = false;
  // Indicates if the generator has been fully consumed.
  bool doneFetching_ = false;

  // Advance the `iterator` to the next non-empty table. Set `hasUndef_` to true
  // if the first table is undefined. Also set `doneFetching_` if the generator
  // has been fully consumed.
  void advanceInputToNextNonEmptyTable() {
    bool firstStep = !iterator_.has_value();
    if (iterator_.has_value()) {
      ++iterator_.value();
    } else {
      iterator_ = generator_.begin();
    }
    auto& iterator = iterator_.value();
    while (iterator != generator_.end()) {
      if (!iterator->idTable_.empty()) {
        break;
      }
      ++iterator;
    }
    doneFetching_ = iterator_ == generator_.end();
    // Set the undef flag if the first table is undefined.
    if (firstStep) {
      hasUndef_ =
          !doneFetching_ && iterator->idTable_.at(0, joinColumn_).isUndefined();
    }
  }

  // Consume the next non-empty table from the generator and calculate the next
  // matching blocks from the index scan. This function guarantees that after
  // it returns, both `prefetchedValues` and `pendingBlocks` contain at least
  // one element.
  void fetch() {
    while (prefetchedValues_.empty() || pendingBlocks_.empty()) {
      advanceInputToNextNonEmptyTable();
      if (doneFetching_) {
        return;
      }
      auto& idTable = iterator_.value()->idTable_;
      auto joinColumn = idTable.getColumn(joinColumn_);
      AD_EXPENSIVE_CHECK(ql::ranges::is_sorted(joinColumn));
      AD_CORRECTNESS_CHECK(!joinColumn.empty());
      // Skip processing for undef case, it will be handled differently
      if (hasUndef_) {
        return;
      }
      AD_CORRECTNESS_CHECK(!joinColumn[0].isUndefined());
      auto newBlocks =
          CompressedRelationReader::getBlocksForJoin(joinColumn, metaBlocks_);
      if (newBlocks.empty()) {
        // The current input table matches no blocks, so we don't have to yield
        // it.
        continue;
      }
      prefetchedValues_.push_back(std::move(*iterator_.value()));
      // Find first value that differs from the last one that was used to find
      // matching blocks.
      auto startIterator =
          lastBlockIndex_.has_value()
              ? ql::ranges::upper_bound(newBlocks, lastBlockIndex_.value(), {},
                                        &CompressedBlockMetadata::blockIndex_)
              : newBlocks.begin();
      lastBlockIndex_ = newBlocks.back().blockIndex_;
      ql::ranges::move(startIterator, newBlocks.end(),
                       std::back_inserter(pendingBlocks_));
    }
  }

  // Check if there are any undefined values yielded by the original generator.
  // If the generator hasn't been started to get consumed, this will start it.
  bool hasUndef() {
    if (!iterator_.has_value()) {
      fetch();
    }
    return hasUndef_;
  }
};

// _____________________________________________________________________________
Result::Generator IndexScan::createPrefilteredJoinSide(
    std::shared_ptr<SharedGeneratorState> innerState) {
  if (innerState->hasUndef()) {
    AD_CORRECTNESS_CHECK(innerState->prefetchedValues_.empty());
    for (auto& value : ql::ranges::subrange{innerState->iterator_.value(),
                                            innerState->generator_.end()}) {
      co_yield value;
    }
    co_return;
  }
  auto& prefetchedValues = innerState->prefetchedValues_;
  while (true) {
    if (prefetchedValues.empty()) {
      if (innerState->doneFetching_) {
        co_return;
      }
      innerState->fetch();
      AD_CORRECTNESS_CHECK(!prefetchedValues.empty() ||
                           innerState->doneFetching_);
    }
    // Make a defensive copy of the values to avoid modification during
    // iteration when yielding.
    auto copy = std::move(prefetchedValues);
    // Moving out does not necessarily clear the values, so we do it explicitly.
    prefetchedValues.clear();
    for (auto& value : copy) {
      co_yield value;
    }
  }
}

// _____________________________________________________________________________
Result::Generator IndexScan::createPrefilteredIndexScanSide(
    std::shared_ptr<SharedGeneratorState> innerState) {
  if (innerState->hasUndef()) {
    for (auto& pair : chunkedIndexScan()) {
      co_yield pair;
    }
    co_return;
  }
  LazyScanMetadata metadata;
  auto& pendingBlocks = innerState->pendingBlocks_;
  while (true) {
    if (pendingBlocks.empty()) {
      if (innerState->doneFetching_) {
        metadata.numBlocksAll_ = innerState->metaBlocks_.sizeBlockMetadata_;
        updateRuntimeInfoForLazyScan(metadata);
        co_return;
      }
      innerState->fetch();
    }
    auto scan = getLazyScan(std::move(pendingBlocks));
    AD_CORRECTNESS_CHECK(pendingBlocks.empty());
    for (IdTable& idTable : scan) {
      co_yield {std::move(idTable), LocalVocab{}};
    }
    metadata.aggregate(scan.details());
  }
}

// _____________________________________________________________________________
std::pair<Result::Generator, Result::Generator> IndexScan::prefilterTables(
    Result::LazyResult input, ColumnIndex joinColumn) {
  AD_CORRECTNESS_CHECK(numVariables_ <= 3 && numVariables_ > 0);
  auto metaBlocks = getMetadataForScan();

  if (!metaBlocks.has_value()) {
    return {Result::Generator{}, Result::Generator{}};
  }
  auto state = std::make_shared<SharedGeneratorState>(
      std::move(input), joinColumn, std::move(metaBlocks.value()));
  return {createPrefilteredJoinSide(state),
          createPrefilteredIndexScanSide(state)};
}

// _____________________________________________________________________________
std::unique_ptr<Operation> IndexScan::cloneImpl() const {
  return std::make_unique<IndexScan>(_executionContext, permutation_, subject_,
                                     predicate_, object_, additionalColumns_,
                                     additionalVariables_, graphsToFilter_,
                                     scanSpecAndBlocks_);
}<|MERGE_RESOLUTION|>--- conflicted
+++ resolved
@@ -203,23 +203,11 @@
 
 // _____________________________________________________________________________
 Result::Generator IndexScan::chunkedIndexScan() const {
-<<<<<<< HEAD
   if (!getScanPermutation().hasFirstAndLastTriple(scanSpecAndBlocks_,
                                                   locatedTriplesSnapshot())) {
     co_return;
   }
   for (IdTable& idTable : getLazyScan()) {
-=======
-  auto optBlockMetadata = getBlockMetadata();
-  if (!optBlockMetadata.has_value()) {
-    co_return;
-  }
-  const auto& blockMetadata = optBlockMetadata.value();
-  // Note: Given a `PrefilterIndexPair` is available, the corresponding
-  // prefiltering will be applied in `getLazyScan`.
-  for (IdTable& idTable :
-       getLazyScan({blockMetadata.begin(), blockMetadata.end()})) {
->>>>>>> 61f14810
     co_yield {std::move(idTable), LocalVocab{}};
   }
 }
@@ -227,14 +215,8 @@
 // _____________________________________________________________________________
 IdTable IndexScan::materializedIndexScan() const {
   IdTable idTable = getScanPermutation().scan(
-<<<<<<< HEAD
       scanSpecAndBlocks_, additionalColumns(), cancellationHandle_,
       locatedTriplesSnapshot(), getLimit());
-=======
-      getScanSpecification(), additionalColumns(), cancellationHandle_,
-      locatedTriplesSnapshot(), getLimitOffset(),
-      getBlockMetadataOptionallyPrefiltered());
->>>>>>> 61f14810
   AD_CORRECTNESS_CHECK(idTable.numColumns() == getResultWidth());
   LOG(DEBUG) << "IndexScan result computation done.\n";
   checkCancellation();
@@ -337,47 +319,11 @@
   return std::make_pair(tripleComp->getVariable(), colIdx);
 }
 
-<<<<<<< HEAD
+
 // ___________________________________________________________________________
 Permutation::ScanSpecAndBlocks IndexScan::getScanSpecAndBlocks() const {
   return getScanPermutation().getScanSpecAndBlocks(getScanSpecification(),
                                                    locatedTriplesSnapshot());
-=======
-// _____________________________________________________________________________
-std::optional<ql::span<const CompressedBlockMetadata>>
-IndexScan::getBlockMetadata() const {
-  const auto& metadata = getMetadataForScan();
-  if (metadata.has_value()) {
-    return metadata.value().getBlockMetadataSpan();
-  }
-  return std::nullopt;
-}
-
-// _____________________________________________________________________________
-std::optional<std::vector<CompressedBlockMetadata>>
-IndexScan::getBlockMetadataOptionallyPrefiltered() const {
-  // The code after this is expensive because it always copies the complete
-  // block metadata, so we do an early return of `nullopt` (which means "use all
-  // the blocks") if no prefilter is specified.
-  if (!prefilter_.has_value()) {
-    return std::nullopt;
-  }
-  auto optBlockSpan = getBlockMetadata();
-  if (!optBlockSpan.has_value()) {
-    return std::nullopt;
-  }
-  return applyPrefilter(optBlockSpan.value());
-}
-
-// _____________________________________________________________________________
-std::vector<CompressedBlockMetadata> IndexScan::applyPrefilter(
-    ql::span<const CompressedBlockMetadata> blocks) const {
-  AD_CORRECTNESS_CHECK(prefilter_.has_value() &&
-                       getLimitOffset().isUnconstrained());
-  // Apply the prefilter on given blocks.
-  auto& [prefilterExpr, columnIndex] = prefilter_.value();
-  return prefilterExpr->evaluate(getIndex().getVocab(), blocks, columnIndex);
->>>>>>> 61f14810
 }
 
 // _____________________________________________________________________________
@@ -387,27 +333,11 @@
   // (which can happen with an explicit subquery), we cannot use the prefiltered
   // blocks, as we currently have no mechanism to include limits and offsets
   // into the prefiltering (`std::nullopt` means `scan all blocks`).
-<<<<<<< HEAD
   auto filteredBlocks =
       getLimit().isUnconstrained() ? std::move(blocks) : std::nullopt;
   return getScanPermutation().lazyScan(scanSpecAndBlocks_, filteredBlocks,
                                        additionalColumns(), cancellationHandle_,
                                        locatedTriplesSnapshot(), getLimit());
-=======
-  auto filteredBlocks = getLimitOffset().isUnconstrained()
-                            ? std::optional(std::move(blocks))
-                            : std::nullopt;
-  if (filteredBlocks.has_value() && prefilter_.has_value()) {
-    // Note: The prefilter expression applied with applyPrefilterIfPossible()
-    // is not related to the prefilter procedure mentioned in the comment above.
-    // If this IndexScan owns a <PrefilterExpression, ColumnIdx> pair, it can
-    // be applied.
-    filteredBlocks = applyPrefilter(filteredBlocks.value());
-  }
-  return getScanPermutation().lazyScan(
-      getScanSpecification(), filteredBlocks, additionalColumns(),
-      cancellationHandle_, locatedTriplesSnapshot(), getLimitOffset());
->>>>>>> 61f14810
 };
 
 // _____________________________________________________________________________
