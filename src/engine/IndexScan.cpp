// Copyright 2015, University of Freiburg,
// Chair of Algorithms and Data Structures.
// Author: Björn Buchhold (buchhold@informatik.uni-freiburg.de)

#include "engine/IndexScan.h"

#include <absl/strings/str_join.h>

#include <boost/optional.hpp>
#include <sstream>
#include <string>

#include "index/IndexImpl.h"
#include "parser/ParsedQuery.h"

using std::string;

// _____________________________________________________________________________
IndexScan::IndexScan(QueryExecutionContext* qec, Permutation::Enum permutation,
                     const SparqlTripleSimple& triple, Graphs graphsToFilter,
                     PrefilterIndexPairs prefilters)
    : Operation(qec),
      permutation_(permutation),
      subject_(triple.s_),
      predicate_(triple.p_),
      object_(triple.o_),
      graphsToFilter_{std::move(graphsToFilter)},
      prefilters_{std::move(prefilters)},
      numVariables_(static_cast<size_t>(subject_.isVariable()) +
                    static_cast<size_t>(predicate_.isVariable()) +
                    static_cast<size_t>(object_.isVariable())) {
  // We previously had `nullptr`s here in unit tests. This is no longer
  // necessary nor allowed.
  AD_CONTRACT_CHECK(qec != nullptr);
  for (auto& [idx, variable] : triple.additionalScanColumns_) {
    additionalColumns_.push_back(idx);
    additionalVariables_.push_back(variable);
  }
  sizeEstimate_ = computeSizeEstimate();

  // Check the following invariant: All the variables must be at the end of the
  // permuted triple. For example in the PSO permutation, either only the O, or
  // the S and O, or all three of P, S, O, or none of them can be variables, all
  // other combinations are not supported.
  auto permutedTriple = getPermutedTriple();
  for (size_t i = 0; i < 3 - numVariables_; ++i) {
    AD_CONTRACT_CHECK(!permutedTriple.at(i)->isVariable());
  }
  for (size_t i = 3 - numVariables_; i < permutedTriple.size(); ++i) {
    AD_CONTRACT_CHECK(permutedTriple.at(i)->isVariable());
  }
}

// _____________________________________________________________________________
IndexScan::IndexScan(QueryExecutionContext* qec, Permutation::Enum permutation,
                     const SparqlTriple& triple, Graphs graphsToFilter,
                     PrefilterIndexPairs prefilters)
    : IndexScan(qec, permutation, triple.getSimple(), std::move(graphsToFilter),
                std::move(prefilters)) {}

// _____________________________________________________________________________
string IndexScan::getCacheKeyImpl() const {
  std::ostringstream os;
  auto permutationString = Permutation::toString(permutation_);

  if (numVariables_ == 3) {
    os << "SCAN FOR FULL INDEX " << permutationString;

  } else {
    os << "SCAN " << permutationString << " with ";
    auto addKey = [&os, &permutationString, this](size_t idx) {
      auto keyString = permutationString.at(idx);
      const auto& key = getPermutedTriple().at(idx)->toRdfLiteral();
      os << keyString << " = \"" << key << "\"";
    };
    for (size_t i = 0; i < 3 - numVariables_; ++i) {
      addKey(i);
      os << ", ";
    }
  }
  if (!additionalColumns_.empty()) {
    os << " Additional Columns: ";
    os << absl::StrJoin(additionalColumns(), " ");
  }
  if (graphsToFilter_.has_value()) {
    // The graphs are stored as a hash set, but we need a deterministic order.
    std::vector<std::string> graphIdVec;
    std::ranges::transform(graphsToFilter_.value(),
                           std::back_inserter(graphIdVec),
                           &TripleComponent::toRdfLiteral);
    std::ranges::sort(graphIdVec);
    os << "\nFiltered by Graphs:";
    os << absl::StrJoin(graphIdVec, " ");
  }
  return std::move(os).str();
}

// _____________________________________________________________________________
string IndexScan::getDescriptor() const {
  return "IndexScan " + subject_.toString() + " " + predicate_.toString() +
         " " + object_.toString();
}

// _____________________________________________________________________________
size_t IndexScan::getResultWidth() const {
  return numVariables_ + additionalVariables_.size();
}

// _____________________________________________________________________________
vector<ColumnIndex> IndexScan::resultSortedOn() const {
  auto resAsView = ad_utility::integerRange(ColumnIndex{numVariables_});
  std::vector<ColumnIndex> result{resAsView.begin(), resAsView.end()};
  for (size_t i = 0; i < additionalColumns_.size(); ++i) {
    if (additionalColumns_.at(i) == ADDITIONAL_COLUMN_GRAPH_ID) {
      result.push_back(numVariables_ + i);
    }
  }
  return result;
}

// _____________________________________________________________________________
void IndexScan::setPrefilterExpression(
    const std::vector<PrefilterVariablePair>& prefilterVariablePairs) {
  const std::vector<ColumnIndex>& sortedColumns = resultSortedOn();
  VariableToColumnMap varToColMap = computeVariableToColumnMap();

  const auto addPrefilterIfSorted = [&](const PrefilterVariablePair& pair) {
    const Variable& variable = pair.second;
    if (varToColMap.find(variable) != varToColMap.end()) {
      const ColumnIndex colIdx = varToColMap[variable].columnIndex_;
      if (std::ranges::find(sortedColumns, colIdx) != sortedColumns.end()) {
        prefilters_.push_back(std::make_pair(pair.first->clone(), colIdx));
      }
    }
  };
  std::ranges::for_each(prefilterVariablePairs, addPrefilterIfSorted);
}

// _____________________________________________________________________________
VariableToColumnMap IndexScan::computeVariableToColumnMap() const {
  VariableToColumnMap variableToColumnMap;
  auto addCol = [&variableToColumnMap,
                 nextColIdx = ColumnIndex{0}](const Variable& var) mutable {
    // All the columns of an index scan only contain defined values.
    variableToColumnMap[var] = makeAlwaysDefinedColumn(nextColIdx);
    ++nextColIdx;
  };

  for (const TripleComponent* const ptr : getPermutedTriple()) {
    if (ptr->isVariable()) {
      addCol(ptr->getVariable());
    }
  }
  std::ranges::for_each(additionalVariables_, addCol);
  return variableToColumnMap;
}

//______________________________________________________________________________
std::vector<CompressedBlockMetadata> IndexScan::applyFilterBlockMetadata(
    const std::vector<CompressedBlockMetadata>& blocks) const {
  std::ranges::for_each(prefilters_, [&blocks](const PrefilterIndexPair& pair) {
    pair.first->evaluate(blocks, pair.second);
  });
  return blocks;
};

// _____________________________________________________________________________
Result::Generator IndexScan::chunkedIndexScan() const {
  auto metadata = getMetadataForScan();
  if (!metadata.has_value()) {
    co_return;
  }
  auto blocksSpan =
      CompressedRelationReader::getBlocksFromMetadata(metadata.value());
  for (IdTable& idTable : getLazyScan({blocksSpan.begin(), blocksSpan.end()})) {
    co_yield {std::move(idTable), LocalVocab{}};
  }
}

// _____________________________________________________________________________
IdTable IndexScan::completeIndexScan() const {
  // Get the blocks.
  auto metadata = getMetadataForScan();
  auto blockSpan =
      metadata.has_value()
          ? CompressedRelationReader::getBlocksFromMetadata(metadata.value())
          : std::span<const CompressedBlockMetadata>{};
  auto optFilteredBlocks = getLimit().isUnconstrained()
                               ? std::optional{applyFilterBlockMetadata(
                                     {blockSpan.begin(), blockSpan.end()})}
                               : std::nullopt;
  // Create IdTable, fill it with content by performing scan().
  using enum Permutation::Enum;
  IdTable idTable{getExecutionContext()->getAllocator()};
  idTable.setNumColumns(numVariables_);
  const auto& index = _executionContext->getIndex();
<<<<<<< HEAD
  idTable = index.getImpl()
                .getPermutation(permutation_)
                .scan(getScanSpecification(), additionalColumns(),
                      cancellationHandle_, deltaTriples(), getLimit(),
                      optFilteredBlocks);
=======
  idTable =
      index.scan(getScanSpecification(), permutation_, additionalColumns(),
                 cancellationHandle_, locatedTriplesSnapshot(), getLimit());
>>>>>>> 1bcfeeb6
  AD_CORRECTNESS_CHECK(idTable.numColumns() == getResultWidth());
  LOG(DEBUG) << "IndexScan result computation done.\n";
  checkCancellation();
  return idTable;
}

// _____________________________________________________________________________
ProtoResult IndexScan::computeResult(bool requestLaziness) {
  LOG(DEBUG) << "IndexScan result computation...\n";
  if (requestLaziness) {
    return {chunkedIndexScan(), resultSortedOn()};
  }
  return {completeIndexScan(), getResultSortedOn(), LocalVocab{}};
}

// _____________________________________________________________________________
size_t IndexScan::computeSizeEstimate() const {
  AD_CORRECTNESS_CHECK(_executionContext);
  return getIndex().getResultSizeOfScan(getScanSpecification(), permutation_,
                                        locatedTriplesSnapshot());
}

// _____________________________________________________________________________
size_t IndexScan::getCostEstimate() {
  // If we have a limit present, we only have to read the first
  // `limit + offset` elements.
  return getLimit().upperBound(getSizeEstimateBeforeLimit());
}

// _____________________________________________________________________________
void IndexScan::determineMultiplicities() {
  multiplicity_ = [this]() -> std::vector<float> {
    const auto& idx = getIndex();
    if (numVariables_ == 0) {
      return {};
    } else if (numVariables_ == 1) {
      // There are no duplicate triples in RDF and two elements are fixed.
      return {1.0f};
    } else if (numVariables_ == 2) {
      return idx.getMultiplicities(*getPermutedTriple()[0], permutation_,
                                   locatedTriplesSnapshot());
    } else {
      AD_CORRECTNESS_CHECK(numVariables_ == 3);
      return idx.getMultiplicities(permutation_);
    }
  }();
  for ([[maybe_unused]] size_t i :
       std::views::iota(multiplicity_.size(), getResultWidth())) {
    multiplicity_.emplace_back(1);
  }
  AD_CONTRACT_CHECK(multiplicity_.size() == getResultWidth());
}

// _____________________________________________________________________________
std::array<const TripleComponent* const, 3> IndexScan::getPermutedTriple()
    const {
  std::array triple{&subject_, &predicate_, &object_};
  auto permutation = Permutation::toKeyOrder(permutation_);
  return {triple[permutation[0]], triple[permutation[1]],
          triple[permutation[2]]};
}

// _____________________________________________________________________________
ScanSpecification IndexScan::getScanSpecification() const {
  const IndexImpl& index = getIndex().getImpl();
  return getScanSpecificationTc().toScanSpecification(index);
}

// _____________________________________________________________________________
ScanSpecificationAsTripleComponent IndexScan::getScanSpecificationTc() const {
  auto permutedTriple = getPermutedTriple();
  return {*permutedTriple[0], *permutedTriple[1], *permutedTriple[2],
          graphsToFilter_};
}

// _____________________________________________________________________________
Permutation::IdTableGenerator IndexScan::getLazyScan(
    std::vector<CompressedBlockMetadata> blocks) const {
  // If there is a LIMIT or OFFSET clause that constrains the scan
  // (which can happen with an explicit subquery), we cannot use the prefiltered
  // blocks, as we currently have no mechanism to include limits and offsets
  // into the prefiltering (`std::nullopt` means `scan all blocks`).
  auto actualBlocks =
      getLimit().isUnconstrained()
          ? std::optional{applyFilterBlockMetadata(std::move(blocks))}
          : std::nullopt;
  return getIndex()
      .getImpl()
      .getPermutation(permutation())
      .lazyScan(getScanSpecification(), std::move(actualBlocks),
                additionalColumns(), cancellationHandle_,
                locatedTriplesSnapshot(), getLimit());
};

// _____________________________________________________________________________
std::optional<Permutation::MetadataAndBlocks> IndexScan::getMetadataForScan()
    const {
  const auto& index = getExecutionContext()->getIndex().getImpl();
  return index.getPermutation(permutation())
      .getMetadataAndBlocks(getScanSpecification(), locatedTriplesSnapshot());
};

// _____________________________________________________________________________
std::array<Permutation::IdTableGenerator, 2>
IndexScan::lazyScanForJoinOfTwoScans(const IndexScan& s1, const IndexScan& s2) {
  AD_CONTRACT_CHECK(s1.numVariables_ <= 3 && s2.numVariables_ <= 3);
  AD_CONTRACT_CHECK(s1.numVariables_ >= 1 && s2.numVariables_ >= 1);

  // This function only works for single column joins. This means that the first
  // variable of both scans must be equal, but all other variables of the scans
  // (if present) must be different.
  const auto& getFirstVariable = [](const IndexScan& scan) {
    auto numVars = scan.numVariables();
    AD_CORRECTNESS_CHECK(numVars <= 3);
    size_t indexOfFirstVar = 3 - numVars;
    ad_utility::HashSet<Variable> otherVars;
    for (size_t i = indexOfFirstVar + 1; i < 3; ++i) {
      const auto& el = *scan.getPermutedTriple()[i];
      if (el.isVariable()) {
        otherVars.insert(el.getVariable());
      }
    }
    return std::pair{*scan.getPermutedTriple()[3 - numVars],
                     std::move(otherVars)};
  };

  auto [first1, other1] = getFirstVariable(s1);
  auto [first2, other2] = getFirstVariable(s2);
  AD_CONTRACT_CHECK(first1 == first2);

  size_t numTotal = other1.size() + other2.size();
  for (auto& var : other1) {
    other2.insert(var);
  }
  AD_CONTRACT_CHECK(other2.size() == numTotal);

  auto metaBlocks1 = s1.getMetadataForScan();
  auto metaBlocks2 = s2.getMetadataForScan();

  if (!metaBlocks1.has_value() || !metaBlocks2.has_value()) {
    return {{}};
  }
  auto [blocks1, blocks2] = CompressedRelationReader::getBlocksForJoin(
      metaBlocks1.value(), metaBlocks2.value());

  std::array result{s1.getLazyScan(blocks1), s2.getLazyScan(blocks2)};
  result[0].details().numBlocksAll_ = metaBlocks1.value().blockMetadata_.size();
  result[1].details().numBlocksAll_ = metaBlocks2.value().blockMetadata_.size();
  return result;
}

// _____________________________________________________________________________
Permutation::IdTableGenerator IndexScan::lazyScanForJoinOfColumnWithScan(
    std::span<const Id> joinColumn) const {
  AD_EXPENSIVE_CHECK(std::ranges::is_sorted(joinColumn));
  AD_CORRECTNESS_CHECK(numVariables_ <= 3 && numVariables_ > 0);
  AD_CONTRACT_CHECK(joinColumn.empty() || !joinColumn[0].isUndefined());

  auto metaBlocks1 = getMetadataForScan();

  if (!metaBlocks1.has_value()) {
    return {};
  }
  auto blocks = CompressedRelationReader::getBlocksForJoin(joinColumn,
                                                           metaBlocks1.value());

  auto result = getLazyScan(blocks);
  result.details().numBlocksAll_ = metaBlocks1.value().blockMetadata_.size();
  return result;
}<|MERGE_RESOLUTION|>--- conflicted
+++ resolved
@@ -194,17 +194,11 @@
   IdTable idTable{getExecutionContext()->getAllocator()};
   idTable.setNumColumns(numVariables_);
   const auto& index = _executionContext->getIndex();
-<<<<<<< HEAD
   idTable = index.getImpl()
                 .getPermutation(permutation_)
                 .scan(getScanSpecification(), additionalColumns(),
-                      cancellationHandle_, deltaTriples(), getLimit(),
+                      cancellationHandle_, locatedTriplesSnapshot(), getLimit(),
                       optFilteredBlocks);
-=======
-  idTable =
-      index.scan(getScanSpecification(), permutation_, additionalColumns(),
-                 cancellationHandle_, locatedTriplesSnapshot(), getLimit());
->>>>>>> 1bcfeeb6
   AD_CORRECTNESS_CHECK(idTable.numColumns() == getResultWidth());
   LOG(DEBUG) << "IndexScan result computation done.\n";
   checkCancellation();
