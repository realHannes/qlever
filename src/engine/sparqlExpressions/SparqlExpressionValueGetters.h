// Copyright 2021 - 2024
// University of Freiburg
// Chair of Algorithms and Data Structures
//
// Authors: Johannes Kalmbach <kalmbach@cs.uni-freiburg.de>
//           Hannah Bast <bast@cs.uni-freiburg.de>

#pragma once
#include <re2/re2.h>

#include "engine/ExportQueryExecutionTrees.h"
#include "engine/ResultTable.h"
#include "engine/sparqlExpressions/SparqlExpressionTypes.h"
#include "global/Id.h"
#include "util/ConstexprSmallString.h"
#include "util/TypeTraits.h"

/// Several classes that can be used as the `ValueGetter` template
/// argument in the SparqlExpression templates in `SparqlExpression.h`

namespace sparqlExpression::detail {

using LiteralOrIri = ad_utility::triple_component::LiteralOrIri;

// An empty struct to represent a non-numeric value in a context where only
// numeric values make sense.
struct NotNumeric {};
// The input to an expression that expects a numeric value.
using NumericValue = std::variant<NotNumeric, double, int64_t>;
using IntOrDouble = std::variant<double, int64_t>;

<<<<<<< HEAD
// Used in `ConvertToNumericExrpession.cpp` to allow for conversion of more
=======
// Used in `ConvertToNumericExpression.cpp` to allow for conversion of more
>>>>>>> 00ca75bf
// general args to a numeric value (-> `int64_t or double`).
using IntDoubleStr = std::variant<std::monostate, int64_t, double, std::string>;

// Convert a numeric value (either a plain number, or the `NumericValue` variant
// from above) into an `ID`. When `NanToUndef` is `true` then floating point NaN
// values will become `Id::makeUndefined()`.
template <bool NanToUndef = false, typename T>
requires std::integral<T> || std::floating_point<T> ||
         ad_utility::SimilarToAny<T, Id, NotNumeric, NumericValue>
Id makeNumericId(T t) {
  if constexpr (std::integral<T>) {
    return Id::makeFromInt(t);
  } else if constexpr (std::floating_point<T> && NanToUndef) {
    return std::isnan(t) ? Id::makeUndefined() : Id::makeFromDouble(t);
  } else if constexpr (std::floating_point<T> && !NanToUndef) {
    return Id::makeFromDouble(t);
  } else if constexpr (std::same_as<NotNumeric, T>) {
    return Id::makeUndefined();
  } else if constexpr (std::same_as<NumericValue, T>) {
    return std::visit([](const auto& x) { return makeNumericId(x); }, t);
  } else {
    static_assert(std::same_as<Id, T>);
    return t;
  }
}

// All the numeric value getters have an `operator()` for `ValueId` and one for
// `std::string`. This mixin adds the `operator()` for the `IdOrLiteralOrIri`
// variant via the CRTP pattern.
template <typename Self>
struct Mixin {
  decltype(auto) operator()(IdOrLiteralOrIri s,
                            const EvaluationContext* ctx) const {
    return std::visit(
        [this, ctx](auto el) {
          return static_cast<const Self*>(this)->operator()(el, ctx);
        },
        std::move(s));
  }
};

// Return `NumericValue` which is then used as the input to numeric expressions.
struct NumericValueGetter : Mixin<NumericValueGetter> {
  using Mixin<NumericValueGetter>::operator();
  NumericValue operator()(const LiteralOrIri&, const EvaluationContext*) const {
    return NotNumeric{};
  }

  NumericValue operator()(ValueId id, const EvaluationContext*) const;
};

/// Return the type exactly as it was passed in.
/// This class is needed for the distinct calculation in the aggregates.
struct ActualValueGetter {
  // Simply preserve the input from numeric values
  template <typename T>
  T operator()(T v, const EvaluationContext*) const {
    return v;
  }
};

/// Returns true iff the valid is not a NULL/UNDEF value (from optional) and
/// not a nan (signalling an error in a previous calculation).
struct IsValidValueGetter : Mixin<IsValidValueGetter> {
  using Mixin<IsValidValueGetter>::operator();
  // check for NULL/UNDEF values.
  bool operator()(ValueId id, const EvaluationContext*) const;

  bool operator()(const LiteralOrIri&, const EvaluationContext*) const {
    return true;
  }
};

// Return a boolean value that is used for AND, OR and NOT expressions.
// See section 17.2.2 of the Sparql Standard
struct EffectiveBooleanValueGetter : Mixin<EffectiveBooleanValueGetter> {
  using Mixin<EffectiveBooleanValueGetter>::operator();
  enum struct Result { False, True, Undef };

  Result operator()(ValueId id, const EvaluationContext*) const;

  // Nonempty strings are true.
  Result operator()(const LiteralOrIri& s, const EvaluationContext*) const {
    return s.getContent().empty() ? Result::False : Result::True;
  }
};

/// This class can be used as the `ValueGetter` argument of Expression
/// templates. It produces a string value.
struct StringValueGetter : Mixin<StringValueGetter> {
  using Mixin<StringValueGetter>::operator();
  std::optional<string> operator()(ValueId, const EvaluationContext*) const;

  // TODO<joka921> probably we should return a reference or a view here.
  // TODO<joka921> use a `NormalizedStringView` inside the expressions.
  std::optional<string> operator()(const LiteralOrIri& s,
                                   const EvaluationContext*) const {
    return std::string(asStringViewUnsafe(s.getContent()));
  }
};

// Value getter for `isBlank`.
struct IsBlankNodeValueGetter : Mixin<IsBlankNodeValueGetter> {
  using Mixin<IsBlankNodeValueGetter>::operator();
  Id operator()(ValueId id, const EvaluationContext*) const {
    return Id::makeFromBool(id.getDatatype() == Datatype::BlankNodeIndex);
  }

  Id operator()(const LiteralOrIri&, const EvaluationContext*) const {
    return Id::makeFromBool(false);
  }
};

// Value getters for `isIRI`, `isBlank`, and `isLiteral`.
template <auto isSomethingFunction, auto isLiteralOrIriSomethingFunction>
struct IsSomethingValueGetter
    : Mixin<IsSomethingValueGetter<isSomethingFunction,
                                   isLiteralOrIriSomethingFunction>> {
  using Mixin<IsSomethingValueGetter>::operator();
  Id operator()(ValueId id, const EvaluationContext* context) const;

  Id operator()(const LiteralOrIri& s, const EvaluationContext*) const {
    // TODO<joka921> Use the `isLiteral` etc. functions directly as soon as the
    // local vocabulary also stores `LiteralOrIri`.
    return Id::makeFromBool(s.toStringRepresentation().starts_with(
        isLiteralOrIriSomethingFunction));
  }
};
static constexpr auto isIriPrefix = ad_utility::ConstexprSmallString<2>{"<"};
static constexpr auto isLiteralPrefix =
    ad_utility::ConstexprSmallString<2>{"\""};
using IsIriValueGetter =
    IsSomethingValueGetter<&Index::Vocab::isIri, isIriPrefix>;
using IsLiteralValueGetter =
    IsSomethingValueGetter<&Index::Vocab::isLiteral, isLiteralPrefix>;

// Value getter for `isNumeric`. Regarding which datatypes count as numeric,
// see https://www.w3.org/TR/sparql11-query/#operandDataTypes .
struct IsNumericValueGetter : Mixin<IsNumericValueGetter> {
  using Mixin<IsNumericValueGetter>::operator();
  Id operator()(ValueId id, const EvaluationContext*) const {
    Datatype datatype = id.getDatatype();
    return Id::makeFromBool(datatype == Datatype::Double ||
                            datatype == Datatype::Int);
  }
  Id operator()(const LiteralOrIri&, const EvaluationContext*) const {
    return Id::makeFromBool(false);
  }
};

/// This class can be used as the `ValueGetter` argument of Expression
/// templates. It produces a `std::optional<DateOrLargeYear>`.
struct DateValueGetter : Mixin<DateValueGetter> {
  using Mixin<DateValueGetter>::operator();
  using Opt = std::optional<DateOrLargeYear>;

  Opt operator()(ValueId id, const EvaluationContext*) const {
    if (id.getDatatype() == Datatype::Date) {
      return id.getDate();
    } else {
      return std::nullopt;
    }
  }

  Opt operator()(const LiteralOrIri&, const EvaluationContext*) const {
    return std::nullopt;
  }
};

// If the `id` points to a literal, return the contents of that literal (without
// the quotation marks). For all other types (IRIs, numbers, etc.) return
// `std::nullopt`. This is used for expressions that work on strings, but for
// the input of which the `STR()` function was not used in a query.
struct LiteralFromIdGetter : Mixin<LiteralFromIdGetter> {
  using Mixin<LiteralFromIdGetter>::operator();
  std::optional<string> operator()(ValueId id,
                                   const EvaluationContext* context) const;
  std::optional<string> operator()(const LiteralOrIri& s,
                                   const EvaluationContext*) const {
    if (s.isIri()) {
      return std::nullopt;
    }
    return std::string{asStringViewUnsafe(s.getContent())};
  }
};

// Convert the input into a `unique_ptr<RE2>`. Return nullptr if the input is
// not convertible to a string.
struct RegexValueGetter {
  template <SingleExpressionResult S>
  requires std::invocable<StringValueGetter, S&&, const EvaluationContext*>
  std::unique_ptr<re2::RE2> operator()(S&& input,
                                       const EvaluationContext* context) const {
    auto str = StringValueGetter{}(AD_FWD(input), context);
    if (!str.has_value()) {
      return nullptr;
    }
    return std::make_unique<re2::RE2>(str.value(), re2::RE2::Quiet);
  }
};

// `ToNumericValueGetter` returns `IntDoubleStr` a `std::variant` object which
// can contain: `int64_t`, `double`, `std::string` or `std::monostate`(empty).
struct ToNumericValueGetter : Mixin<ToNumericValueGetter> {
  using Mixin<ToNumericValueGetter>::operator();
  IntDoubleStr operator()(ValueId id, const EvaluationContext*) const;
  IntDoubleStr operator()(const LiteralOrIri& s,
                          const EvaluationContext*) const;
};
}  // namespace sparqlExpression::detail<|MERGE_RESOLUTION|>--- conflicted
+++ resolved
@@ -29,11 +29,7 @@
 using NumericValue = std::variant<NotNumeric, double, int64_t>;
 using IntOrDouble = std::variant<double, int64_t>;
 
-<<<<<<< HEAD
-// Used in `ConvertToNumericExrpession.cpp` to allow for conversion of more
-=======
 // Used in `ConvertToNumericExpression.cpp` to allow for conversion of more
->>>>>>> 00ca75bf
 // general args to a numeric value (-> `int64_t or double`).
 using IntDoubleStr = std::variant<std::monostate, int64_t, double, std::string>;
 
