--- conflicted
+++ resolved
@@ -33,21 +33,6 @@
 constexpr size_t maxInfoRecursion = 3;
 
 //______________________________________________________________________________
-<<<<<<< HEAD
-=======
-// `std::span` containing `CompressedBlockMetadata` (defined in
-// CompressedRelation.h) values.
-using BlockMetadataSpan = std::span<const CompressedBlockMetadata>;
-// Iterator with respect to a `CompressedBlockMetadata` value of
-// `std::span<const CompressedBlockMetadata>` (`BlockMetadataSpan`).
-using BlockMetadataIt = BlockMetadataSpan::iterator;
-// Section of relevant blocks as a subrange defined by `BlockMetadataIt`s.
-using BlockMetadataRange = ql::ranges::subrange<BlockMetadataIt>;
-// Vector containing `BlockMetadataRange`s.
-using BlockMetadataRanges = std::vector<BlockMetadataRange>;
-
-//______________________________________________________________________________
->>>>>>> 5bdcee14
 // `AccessValueIdFromBlockMetadata` implements the `ValueId` access operator on
 // containerized `std::span<cont CompressedBlockMetadata>` objects. This
 // (indexable) containerization procedure allows us to efficiently define
@@ -341,13 +326,8 @@
 // (1) `mergeRelevantBlockItRanges<true>` returns the `union` (`logical-or
 // (||)`) of `BlockMetadataRanges r1` and `BlockMetadataRanges r2`.
 // (2) `mergeRelevantBlockItRanges<false>` returns the `intersection`
-<<<<<<< HEAD
-// (`logical-and &&)`) of `BlockMetadataRanges r1` and
-// `BlockMetadataRanges r2`.
-=======
 // (`logical-and &&)`) of `BlockMetadataRanges r1` and `BlockMetadataRanges
 // r2`.
->>>>>>> 5bdcee14
 template <bool GetUnion>
 BlockMetadataRanges mergeRelevantBlockItRanges(const BlockMetadataRanges& r1,
                                                const BlockMetadataRanges& r2);
