--- conflicted
+++ resolved
@@ -146,12 +146,8 @@
   // TODO: `evaluate` should also return `BlockMetadataRanges` to avoid deep
   // copies. This requires additional changes in `IndexScan` and
   // `CompressedRelation`.
-<<<<<<< HEAD
   std::vector<CompressedBlockMetadata> evaluate(const Vocab& vocab,
                                                 BlockMetadataSpan blockRange,
-=======
-  std::vector<CompressedBlockMetadata> evaluate(BlockMetadataSpan blockRange,
->>>>>>> 95e6371b
                                                 size_t evaluationColumn) const;
 
   // `evaluateImpl` is internally used for the actual pre-filter procedure.
@@ -159,13 +155,8 @@
   // column index `evaluationColumn` over the containerized `std::span<const
   // CompressedBlockMetadata> input` (`BlockMetadataSpan`).
   virtual BlockMetadataRanges evaluateImpl(
-<<<<<<< HEAD
       const Vocab& vocab, const ValueIdSubrange& idRange,
       BlockMetadataSpan blockRange) const = 0;
-=======
-      const ValueIdSubrange& idRange, BlockMetadataSpan blockRange) const = 0;
->>>>>>> 95e6371b
-
   // Format for debugging
   friend std::ostream& operator<<(std::ostream& str,
                                   const PrefilterExpression& expression) {
@@ -245,15 +236,11 @@
   std::string asString(size_t depth) const override;
 
  private:
-<<<<<<< HEAD
   // Declare `PrefixRegexExpression` as a friend because its `evaluateImpl`
   // requires access to the `evaluateImpl` declared here.
   friend class PrefixRegexExpression;
   BlockMetadataRanges evaluateImpl(const Vocab& vocab,
                                    const ValueIdSubrange& idRange,
-=======
-  BlockMetadataRanges evaluateImpl(const ValueIdSubrange& idRange,
->>>>>>> 95e6371b
                                    BlockMetadataSpan blockRange) const override;
 };
 
@@ -280,12 +267,8 @@
   std::string asString(size_t depth) const override;
 
  private:
-<<<<<<< HEAD
   BlockMetadataRanges evaluateImpl(const Vocab& vocab,
                                    const ValueIdSubrange& idRange,
-=======
-  BlockMetadataRanges evaluateImpl(const ValueIdSubrange& idRange,
->>>>>>> 95e6371b
                                    BlockMetadataSpan blockRange) const override;
 };
 
@@ -339,12 +322,8 @@
   // Calls `evaluateOptGetCompleteComplementImpl` with
   // `getComplementOverAllDatatypes` set to `false` (standard evaluation
   // procedure).
-<<<<<<< HEAD
   BlockMetadataRanges evaluateImpl(const Vocab& vocab,
                                    const ValueIdSubrange& idRange,
-=======
-  BlockMetadataRanges evaluateImpl(const ValueIdSubrange& idRange,
->>>>>>> 95e6371b
                                    BlockMetadataSpan blockRange) const override;
 };
 
@@ -368,12 +347,8 @@
   std::string asString(size_t depth) const override;
 
  private:
-<<<<<<< HEAD
   BlockMetadataRanges evaluateImpl(const Vocab& vocab,
                                    const ValueIdSubrange& idRange,
-=======
-  BlockMetadataRanges evaluateImpl(const ValueIdSubrange& idRange,
->>>>>>> 95e6371b
                                    BlockMetadataSpan blockRange) const override;
 };
 
