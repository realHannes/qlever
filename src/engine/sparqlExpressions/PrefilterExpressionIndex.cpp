//  Copyright 2024, University of Freiburg,
//                  Chair of Algorithms and Data Structures
//  Author: Hannes Baumann <baumannh@informatik.uni-freiburg.de>

#include "engine/sparqlExpressions/PrefilterExpressionIndex.h"

#include <ranges>

#include "global/ValueIdComparators.h"

namespace prefilterExpressions {

// HELPER FUNCTIONS
//______________________________________________________________________________
// Given a PermutedTriple retrieve the suitable Id w.r.t. a column (index).
static Id getIdFromColumnIndex(const BlockMetadata::PermutedTriple& triple,
                               size_t columnIndex) {
  switch (columnIndex) {
    case 0:
      return triple.col0Id_;
    case 1:
      return triple.col1Id_;
    case 2:
      return triple.col2Id_;
    default:
      // columnIndex out of bounds
      AD_FAIL();
  }
};

//______________________________________________________________________________
// Extract the Ids from the given `PermutedTriple` in a tuple w.r.t. the
// position (column index) defined by `ignoreIndex`. The ignored positions are
// filled with Ids `Id::min()`. `Id::min()` is guaranteed
// to be smaller than Ids of all other types.
static auto getMaskedTriple(const BlockMetadata::PermutedTriple& triple,
                            size_t ignoreIndex = 3) {
  const Id& undefined = Id::min();
  switch (ignoreIndex) {
    case 3:
      return std::make_tuple(triple.col0Id_, triple.col1Id_, triple.col2Id_);
    case 2:
      return std::make_tuple(triple.col0Id_, triple.col1Id_, undefined);
    case 1:
      return std::make_tuple(triple.col0Id_, undefined, undefined);
    case 0:
      return std::make_tuple(undefined, undefined, undefined);
    default:
      // ignoreIndex out of bounds
      AD_FAIL();
  }
};

//______________________________________________________________________________
// Check for constant values in all columns `< evaluationColumn`
static bool checkBlockIsInconsistent(const BlockMetadata& block,
                                     size_t evaluationColumn) {
  return getMaskedTriple(block.firstTriple_, evaluationColumn) !=
         getMaskedTriple(block.lastTriple_, evaluationColumn);
}

//______________________________________________________________________________
// Check required conditions.
static void checkEvalRequirements(std::span<const BlockMetadata> input,
                                  size_t evaluationColumn) {
  const auto throwRuntimeError = [](const std::string& errorMessage) {
    throw std::runtime_error(errorMessage);
  };
  // Check for duplicates.
  if (auto it = std::ranges::adjacent_find(input); it != input.end()) {
    throwRuntimeError("The provided data blocks must be unique.");
  }
  // Helper to check for fully sorted blocks. Return `true` if `b1 < b2` is
  // satisfied.
  const auto checkOrder = [](const BlockMetadata& b1, const BlockMetadata& b2) {
    if (b1.blockIndex_ < b2.blockIndex_) {
      AD_CORRECTNESS_CHECK(getMaskedTriple(b1.lastTriple_) <=
                           getMaskedTriple(b2.lastTriple_));
      return true;
    }
    if (b1.blockIndex_ == b2.blockIndex_) {
      // Given the previous check detects duplicates in the input, the
      // correctness check here will never evaluate to true.
      // => blockIndex_ assignment issue.
      AD_CORRECTNESS_CHECK(b1 == b2);
    } else {
      AD_CORRECTNESS_CHECK(getMaskedTriple(b1.lastTriple_) >
                           getMaskedTriple(b2.firstTriple_));
    }
    return false;
  };
  if (!std::ranges::is_sorted(input, checkOrder)) {
    throwRuntimeError("The blocks must be provided in sorted order.");
  }
  // Helper to check for column consistency. Returns `true` if the columns for
  // `b1` and `b2` up to the evaluation are inconsistent.
  const auto checkColumnConsistency =
      [evaluationColumn](const BlockMetadata& b1, const BlockMetadata& b2) {
        return checkBlockIsInconsistent(b1, evaluationColumn) ||
               getMaskedTriple(b1.lastTriple_, evaluationColumn) !=
                   getMaskedTriple(b2.firstTriple_, evaluationColumn) ||
               checkBlockIsInconsistent(b2, evaluationColumn);
      };
  if (auto it = std::ranges::adjacent_find(input, checkColumnConsistency);
      it != input.end()) {
    throwRuntimeError(
        "The values in the columns up to the evaluation column must be "
        "consistent.");
  }
};

//______________________________________________________________________________
// Given two sorted `vector`s containing `BlockMetadata`, this function
// returns their merged `BlockMetadata` content in a `vector` which is free of
// duplicates and ordered.
static auto getSetUnion(const std::vector<BlockMetadata>& blocks1,
                        const std::vector<BlockMetadata>& blocks2) {
  std::vector<BlockMetadata> mergedVectors;
  mergedVectors.reserve(blocks1.size() + blocks2.size());
  const auto blockLessThanBlock = [](const BlockMetadata& b1,
                                     const BlockMetadata& b2) {
    return b1.blockIndex_ < b2.blockIndex_;
  };
  // Given that we have vectors with sorted (BlockMedata) values, we can
  // use std::ranges::set_union. Thus the complexity is O(n + m).
  std::ranges::set_union(blocks1, blocks2, std::back_inserter(mergedVectors),
                         blockLessThanBlock);
  mergedVectors.shrink_to_fit();
  return mergedVectors;
}

//______________________________________________________________________________
// Return `CompOp`s as string.
static std::string getRelationalOpStr(const CompOp relOp) {
  using enum CompOp;
  switch (relOp) {
    case LT:
      return "LT(<)";
    case LE:
      return "LE(<=)";
    case EQ:
      return "EQ(=)";
    case NE:
      return "NE(!=)";
    case GE:
      return "GE(>=)";
    case GT:
      return "GT(>)";
    default:
      AD_FAIL();
  }
}

//______________________________________________________________________________
// Return `LogicalOperator`s as string.
static std::string getLogicalOpStr(const LogicalOperator logOp) {
  using enum LogicalOperator;
  switch (logOp) {
    case AND:
      return "AND(&&)";
    case OR:
      return "OR(||)";
    default:
      AD_FAIL();
  }
}

// SECTION PREFILTER EXPRESSION (BASE CLASS)
//______________________________________________________________________________
std::vector<BlockMetadata> PrefilterExpression::evaluate(
<<<<<<< HEAD
    std::span<const BlockMetadata> input, size_t evaluationColumn) const {
=======
    std::span<const BlockMetadata> input, size_t evaluationColumn,
    bool stripIncompleteBlocks) const {
  if (!stripIncompleteBlocks) {
    return evaluateAndCheckImpl(input, evaluationColumn);
  }
>>>>>>> 76801770
  if (input.size() < 3) {
    return std::vector<BlockMetadata>(input.begin(), input.end());
  }

<<<<<<< HEAD
  LocalVocab vocab{};
=======
>>>>>>> 76801770
  std::optional<BlockMetadata> firstBlock = std::nullopt;
  std::optional<BlockMetadata> lastBlock = std::nullopt;
  if (checkBlockIsInconsistent(input.front(), evaluationColumn)) {
    firstBlock = input.front();
    input = input.subspan(1);
  }
  if (checkBlockIsInconsistent(input.back(), evaluationColumn)) {
    lastBlock = input.back();
    input = input.subspan(0, input.size() - 1);
  }
<<<<<<< HEAD
  auto result = evaluateAndCheckImpl(input, evaluationColumn, vocab);
=======

  auto result = evaluateAndCheckImpl(input, evaluationColumn);
>>>>>>> 76801770
  if (firstBlock.has_value()) {
    result.insert(result.begin(), firstBlock.value());
  }
  if (lastBlock.has_value()) {
    result.push_back(lastBlock.value());
  }
  return result;
};

// _____________________________________________________________________________
std::vector<BlockMetadata> PrefilterExpression::evaluateAndCheckImpl(
<<<<<<< HEAD
    std::span<const BlockMetadata> input, size_t evaluationColumn,
    LocalVocab& vocab) const {
=======
    std::span<const BlockMetadata> input, size_t evaluationColumn) const {
>>>>>>> 76801770
  checkEvalRequirements(input, evaluationColumn);
  const auto& relevantBlocks = evaluateImpl(input, evaluationColumn, vocab);
  checkEvalRequirements(relevantBlocks, evaluationColumn);
  return relevantBlocks;
}

// SECTION RELATIONAL OPERATIONS
//______________________________________________________________________________
template <CompOp Comparison>
std::unique_ptr<PrefilterExpression>
RelationalExpression<Comparison>::logicalComplement() const {
  using enum CompOp;
  switch (Comparison) {
    case LT:
      // Complement X < Y: X >= Y
      return std::make_unique<GreaterEqualExpression>(referenceValue_);
    case LE:
      // Complement X <= Y: X > Y
      return std::make_unique<GreaterThanExpression>(referenceValue_);
    case EQ:
      // Complement X == Y: X != Y
      return std::make_unique<NotEqualExpression>(referenceValue_);
    case NE:
      // Complement X != Y: X == Y
      return std::make_unique<EqualExpression>(referenceValue_);
    case GE:
      // Complement X >= Y: X < Y
      return std::make_unique<LessThanExpression>(referenceValue_);
    case GT:
      // Complement X > Y: X <= Y
      return std::make_unique<LessEqualExpression>(referenceValue_);
    default:
      AD_FAIL();
  }
};

//______________________________________________________________________________
template <CompOp Comparison>
std::vector<BlockMetadata> RelationalExpression<Comparison>::evaluateImpl(
<<<<<<< HEAD
    std::span<const BlockMetadata> input, size_t evaluationColumn,
    LocalVocab& vocab) const {
=======
    std::span<const BlockMetadata> input, size_t evaluationColumn) const {
>>>>>>> 76801770
  using namespace valueIdComparators;
  std::vector<ValueId> valueIdsInput;
  // For each BlockMetadata value in vector input, we have a respective Id for
  // firstTriple and lastTriple
  valueIdsInput.reserve(2 * input.size());
  std::vector<BlockMetadata> mixedDatatypeBlocks;

  for (const auto& block : input) {
    const auto firstId =
        getIdFromColumnIndex(block.firstTriple_, evaluationColumn);
    const auto secondId =
        getIdFromColumnIndex(block.lastTriple_, evaluationColumn);
    valueIdsInput.push_back(firstId);
    valueIdsInput.push_back(secondId);

    if (firstId.getDatatype() != secondId.getDatatype()) {
      mixedDatatypeBlocks.push_back(block);
    }
  }

  // Helper to retrieve the reference `ValueId` from `IdOrLocalVocabEntry`
  // variant.
  const auto getValueIdFromReferenceValue =
      [](const IdOrLocalVocabEntry& referenceValue, LocalVocab& localVocab) {
        if (std::holds_alternative<ValueId>(referenceValue)) {
          return std::get<ValueId>(referenceValue);
        } else if (std::holds_alternative<LocalVocabEntry>(referenceValue)) {
          return Id::makeFromLocalVocabIndex(
              localVocab.getIndexAndAddIfNotContained(
                  std::get<LocalVocabEntry>(referenceValue)));
        } else {
          AD_FAIL();
        }
      };

  auto referenceId = getValueIdFromReferenceValue(referenceValue_, vocab);
  // Use getRangesForId (from valueIdComparators) to extract the ranges
  // containing the relevant ValueIds.
  // For pre-filtering with CompOp::EQ, we have to consider empty ranges.
  // Reason: The referenceId could be contained within the bounds formed by
  // the IDs of firstTriple_ and lastTriple_ (set false flag to keep
  // empty ranges).
  auto relevantIdRanges =
      Comparison != CompOp::EQ
          ? getRangesForId(valueIdsInput.begin(), valueIdsInput.end(),
                           referenceId, Comparison)
          : getRangesForId(valueIdsInput.begin(), valueIdsInput.end(),
                           referenceId, Comparison, false);

  // The vector for relevant BlockMetadata values which contain ValueIds
  // defined as relevant by relevantIdRanges.
  std::vector<BlockMetadata> relevantBlocks;
  // Reserve memory, input.size() is upper bound.
  relevantBlocks.reserve(input.size());

  // Given the relevant Id ranges, retrieve the corresponding relevant
  // BlockMetadata values from vector input and add them to the relevantBlocks
  // vector.
  auto endValueIdsInput = valueIdsInput.end();
  for (const auto& [firstId, secondId] : relevantIdRanges) {
    // Ensures that index is within bounds of index vector.
    auto secondIdAdjusted =
        secondId < endValueIdsInput ? secondId + 1 : secondId;
    relevantBlocks.insert(
        relevantBlocks.end(),
        input.begin() + std::distance(valueIdsInput.begin(), firstId) / 2,
        // Round up, for Ids contained within the bounding Ids of firstTriple
        // and lastTriple we have to include the respective metadata block
        // (that block is partially relevant).
        input.begin() +
            std::distance(valueIdsInput.begin(), secondIdAdjusted) / 2);
  }
  relevantBlocks.shrink_to_fit();
  // Merge mixedDatatypeBlocks into relevantBlocks while maintaining order and
  // avoiding duplicates.
  return getSetUnion(relevantBlocks, mixedDatatypeBlocks);
};

//______________________________________________________________________________
template <CompOp Comparison>
bool RelationalExpression<Comparison>::operator==(
    const PrefilterExpression& other) const {
  const auto* otherRelational =
      dynamic_cast<const RelationalExpression<Comparison>*>(&other);
  if (!otherRelational) {
    return false;
  }
  return referenceValue_ == otherRelational->referenceValue_;
};

//______________________________________________________________________________
template <CompOp Comparison>
std::unique_ptr<PrefilterExpression> RelationalExpression<Comparison>::clone()
    const {
  return std::make_unique<RelationalExpression<Comparison>>(referenceValue_);
};

//______________________________________________________________________________
template <CompOp Comparison>
std::string RelationalExpression<Comparison>::asString(
    [[maybe_unused]] size_t depth) const {
  auto referenceValueToString = [](std::stringstream& stream,
                                   const IdOrLocalVocabEntry& referenceValue) {
    if (std::holds_alternative<ValueId>(referenceValue)) {
      stream << std::get<ValueId>(referenceValue);
    } else if (std::holds_alternative<LocalVocabEntry>(referenceValue)) {
      stream
          << std::get<LocalVocabEntry>(referenceValue).toStringRepresentation();
    } else {
      AD_FAIL();
    }
  };

  std::stringstream stream;
  stream << "Prefilter RelationalExpression<" << getRelationalOpStr(Comparison)
         << ">\nreferenceValue_ : ";
  referenceValueToString(stream, referenceValue_);
  stream << " ." << std::endl;
  return stream.str();
};

// SECTION LOGICAL OPERATIONS
//______________________________________________________________________________
template <LogicalOperator Operation>
std::unique_ptr<PrefilterExpression>
LogicalExpression<Operation>::logicalComplement() const {
  using enum LogicalOperator;
  // Source De-Morgan's laws: De Morgan's laws, Wikipedia.
  // Reference: https://en.wikipedia.org/wiki/De_Morgan%27s_laws
  if constexpr (Operation == OR) {
    // De Morgan's law: not (A or B) = (not A) and (not B)
    return std::make_unique<AndExpression>(child1_->logicalComplement(),
                                           child2_->logicalComplement());
  } else {
    static_assert(Operation == AND);
    // De Morgan's law: not (A and B) = (not A) or (not B)
    return std::make_unique<OrExpression>(child1_->logicalComplement(),
                                          child2_->logicalComplement());
  }
};

//______________________________________________________________________________
template <LogicalOperator Operation>
std::vector<BlockMetadata> LogicalExpression<Operation>::evaluateImpl(
<<<<<<< HEAD
    std::span<const BlockMetadata> input, size_t evaluationColumn,
    LocalVocab& vocab) const {
  using enum LogicalOperator;
  if constexpr (Operation == AND) {
    auto resultChild1 =
        child1_->evaluateAndCheckImpl(input, evaluationColumn, vocab);
    return child2_->evaluateAndCheckImpl(resultChild1, evaluationColumn, vocab);
  } else {
    static_assert(Operation == OR);
    return getSetUnion(
        child1_->evaluateAndCheckImpl(input, evaluationColumn, vocab),
        child2_->evaluateAndCheckImpl(input, evaluationColumn, vocab));
=======
    std::span<const BlockMetadata> input, size_t evaluationColumn) const {
  using enum LogicalOperator;
  if constexpr (Operation == AND) {
    auto resultChild1 = child1_->evaluate(input, evaluationColumn, false);
    return child2_->evaluate(resultChild1, evaluationColumn, false);
  } else {
    static_assert(Operation == OR);
    return getSetUnion(child1_->evaluate(input, evaluationColumn, false),
                       child2_->evaluate(input, evaluationColumn, false));
>>>>>>> 76801770
  }
};

//______________________________________________________________________________
template <LogicalOperator Operation>
bool LogicalExpression<Operation>::operator==(
    const PrefilterExpression& other) const {
  const auto* otherlogical =
      dynamic_cast<const LogicalExpression<Operation>*>(&other);
  if (!otherlogical) {
    return false;
  }
  return *child1_ == *otherlogical->child1_ &&
         *child2_ == *otherlogical->child2_;
};

//______________________________________________________________________________
template <LogicalOperator Operation>
std::unique_ptr<PrefilterExpression> LogicalExpression<Operation>::clone()
    const {
  return std::make_unique<LogicalExpression<Operation>>(child1_->clone(),
                                                        child2_->clone());
};

//______________________________________________________________________________
template <LogicalOperator Operation>
std::string LogicalExpression<Operation>::asString(size_t depth) const {
  std::string child1Info =
      depth < maxInfoRecursion ? child1_->asString(depth + 1) : "MAX_DEPTH";
  std::string child2Info =
      depth < maxInfoRecursion ? child2_->asString(depth + 1) : "MAX_DEPTH";
  std::stringstream stream;
  stream << "Prefilter LogicalExpression<" << getLogicalOpStr(Operation)
         << ">\n"
         << "child1 {" << child1Info << "}"
         << "child2 {" << child2Info << "}" << std::endl;
  return stream.str();
};

// SECTION NOT-EXPRESSION
//______________________________________________________________________________
std::unique_ptr<PrefilterExpression> NotExpression::logicalComplement() const {
  // Logically we complement (negate) a NOT here => NOT cancels out.
  // Therefore, we can simply return the child of the respective NOT
  // expression after undoing its previous complementation.
  return child_->logicalComplement();
};

//______________________________________________________________________________
std::vector<BlockMetadata> NotExpression::evaluateImpl(
<<<<<<< HEAD
    std::span<const BlockMetadata> input, size_t evaluationColumn,
    LocalVocab& vocab) const {
  return child_->evaluateAndCheckImpl(input, evaluationColumn, vocab);
=======
    std::span<const BlockMetadata> input, size_t evaluationColumn) const {
  return child_->evaluate(input, evaluationColumn, false);
>>>>>>> 76801770
};

//______________________________________________________________________________
bool NotExpression::operator==(const PrefilterExpression& other) const {
  const auto* otherNotExpression = dynamic_cast<const NotExpression*>(&other);
  if (!otherNotExpression) {
    return false;
  }
  return *child_ == *otherNotExpression->child_;
}

//______________________________________________________________________________
std::unique_ptr<PrefilterExpression> NotExpression::clone() const {
  return std::make_unique<NotExpression>((child_->clone()), true);
};

//______________________________________________________________________________
std::string NotExpression::asString(size_t depth) const {
  std::string childInfo =
      depth < maxInfoRecursion ? child_->asString(depth + 1) : "MAX_DEPTH";
  std::stringstream stream;
  stream << "Prefilter NotExpression:\n"
         << "child {" << childInfo << "}" << std::endl;
  return stream.str();
}

//______________________________________________________________________________
// Instanitate templates with specializations (for linking accessibility)
template class RelationalExpression<CompOp::LT>;
template class RelationalExpression<CompOp::LE>;
template class RelationalExpression<CompOp::GE>;
template class RelationalExpression<CompOp::GT>;
template class RelationalExpression<CompOp::EQ>;
template class RelationalExpression<CompOp::NE>;

template class LogicalExpression<LogicalOperator::AND>;
template class LogicalExpression<LogicalOperator::OR>;

namespace detail {

<<<<<<< HEAD
//______________________________________________________________________________
template <CompOp comparison>
static std::unique_ptr<PrefilterExpression> makeMirroredExpression(
    const IdOrLocalVocabEntry& referenceValue) {
  using enum CompOp;
  switch (comparison) {
    case LT:
      // Id < ?var -> ?var > Id
      return std::make_unique<GreaterThanExpression>(referenceValue);
    case LE:
      // Id <= ?var -> ?var >= Id
      return std::make_unique<GreaterEqualExpression>(referenceValue);
    case GE:
      // Id >= ?var -> ?var <= Id
      return std::make_unique<LessEqualExpression>(referenceValue);
    case GT:
      // Id > ?var -> ?var < Id
      return std::make_unique<LessThanExpression>(referenceValue);
    case EQ:
    case NE:
      // EQ(==) or NE(!=)
      // Given that these two relations are symmetric w.r.t. ?var and Id,
      // no swap regarding the relational operator is necessary.
      return std::make_unique<RelationalExpression<comparison>>(referenceValue);
    default:
      // Unchecked / new valueIdComparators::Comparison case.
      AD_FAIL();
  }
}

=======
>>>>>>> 76801770
//______________________________________________________________________________
void checkPropertiesForPrefilterConstruction(
    const std::vector<PrefilterExprVariablePair>& vec) {
  auto viewVariable = vec | std::views::values;
  if (!std::ranges::is_sorted(viewVariable, std::less<>{})) {
    throw std::runtime_error(
        "The vector must contain the <PrefilterExpression, Variable> pairs "
        "in "
        "sorted order w.r.t. Variable value.");
  }
  if (auto it = std::ranges::adjacent_find(viewVariable);
      it != std::ranges::end(viewVariable)) {
    throw std::runtime_error(
        "For each relevant Variable must exist exactly one "
        "<PrefilterExpression, Variable> pair.");
  }
}

//______________________________________________________________________________
template <CompOp comparison>
std::vector<PrefilterExprVariablePair> makePrefilterExpressionVec(
    const IdOrLocalVocabEntry& referenceValue, const Variable& variable,
    const bool reversed) {
  std::vector<PrefilterExprVariablePair> resVec{};
  resVec.emplace_back(
      reversed
          ? makeMirroredExpression<comparison>(referenceValue)
          : std::make_unique<RelationalExpression<comparison>>(referenceValue),
      variable);
  return resVec;
}

//______________________________________________________________________________
template std::vector<PrefilterExprVariablePair>
makePrefilterExpressionVec<CompOp::LT>(const IdOrLocalVocabEntry&,
                                       const Variable&, const bool);
template std::vector<PrefilterExprVariablePair>
makePrefilterExpressionVec<CompOp::LE>(const IdOrLocalVocabEntry&,
                                       const Variable&, const bool);
template std::vector<PrefilterExprVariablePair>
makePrefilterExpressionVec<CompOp::EQ>(const IdOrLocalVocabEntry&,
                                       const Variable&, const bool);
template std::vector<PrefilterExprVariablePair>
makePrefilterExpressionVec<CompOp::NE>(const IdOrLocalVocabEntry&,
                                       const Variable&, const bool);
template std::vector<PrefilterExprVariablePair>
makePrefilterExpressionVec<CompOp::GT>(const IdOrLocalVocabEntry&,
                                       const Variable&, const bool);
template std::vector<PrefilterExprVariablePair>
makePrefilterExpressionVec<CompOp::GE>(const IdOrLocalVocabEntry&,
                                       const Variable&, const bool);

}  //  namespace detail
}  //  namespace prefilterExpressions<|MERGE_RESOLUTION|>--- conflicted
+++ resolved
@@ -168,23 +168,12 @@
 // SECTION PREFILTER EXPRESSION (BASE CLASS)
 //______________________________________________________________________________
 std::vector<BlockMetadata> PrefilterExpression::evaluate(
-<<<<<<< HEAD
     std::span<const BlockMetadata> input, size_t evaluationColumn) const {
-=======
-    std::span<const BlockMetadata> input, size_t evaluationColumn,
-    bool stripIncompleteBlocks) const {
-  if (!stripIncompleteBlocks) {
-    return evaluateAndCheckImpl(input, evaluationColumn);
-  }
->>>>>>> 76801770
   if (input.size() < 3) {
     return std::vector<BlockMetadata>(input.begin(), input.end());
   }
 
-<<<<<<< HEAD
   LocalVocab vocab{};
-=======
->>>>>>> 76801770
   std::optional<BlockMetadata> firstBlock = std::nullopt;
   std::optional<BlockMetadata> lastBlock = std::nullopt;
   if (checkBlockIsInconsistent(input.front(), evaluationColumn)) {
@@ -195,12 +184,8 @@
     lastBlock = input.back();
     input = input.subspan(0, input.size() - 1);
   }
-<<<<<<< HEAD
+
   auto result = evaluateAndCheckImpl(input, evaluationColumn, vocab);
-=======
-
-  auto result = evaluateAndCheckImpl(input, evaluationColumn);
->>>>>>> 76801770
   if (firstBlock.has_value()) {
     result.insert(result.begin(), firstBlock.value());
   }
@@ -212,12 +197,8 @@
 
 // _____________________________________________________________________________
 std::vector<BlockMetadata> PrefilterExpression::evaluateAndCheckImpl(
-<<<<<<< HEAD
     std::span<const BlockMetadata> input, size_t evaluationColumn,
     LocalVocab& vocab) const {
-=======
-    std::span<const BlockMetadata> input, size_t evaluationColumn) const {
->>>>>>> 76801770
   checkEvalRequirements(input, evaluationColumn);
   const auto& relevantBlocks = evaluateImpl(input, evaluationColumn, vocab);
   checkEvalRequirements(relevantBlocks, evaluationColumn);
@@ -257,12 +238,8 @@
 //______________________________________________________________________________
 template <CompOp Comparison>
 std::vector<BlockMetadata> RelationalExpression<Comparison>::evaluateImpl(
-<<<<<<< HEAD
     std::span<const BlockMetadata> input, size_t evaluationColumn,
     LocalVocab& vocab) const {
-=======
-    std::span<const BlockMetadata> input, size_t evaluationColumn) const {
->>>>>>> 76801770
   using namespace valueIdComparators;
   std::vector<ValueId> valueIdsInput;
   // For each BlockMetadata value in vector input, we have a respective Id for
@@ -407,7 +384,6 @@
 //______________________________________________________________________________
 template <LogicalOperator Operation>
 std::vector<BlockMetadata> LogicalExpression<Operation>::evaluateImpl(
-<<<<<<< HEAD
     std::span<const BlockMetadata> input, size_t evaluationColumn,
     LocalVocab& vocab) const {
   using enum LogicalOperator;
@@ -420,17 +396,6 @@
     return getSetUnion(
         child1_->evaluateAndCheckImpl(input, evaluationColumn, vocab),
         child2_->evaluateAndCheckImpl(input, evaluationColumn, vocab));
-=======
-    std::span<const BlockMetadata> input, size_t evaluationColumn) const {
-  using enum LogicalOperator;
-  if constexpr (Operation == AND) {
-    auto resultChild1 = child1_->evaluate(input, evaluationColumn, false);
-    return child2_->evaluate(resultChild1, evaluationColumn, false);
-  } else {
-    static_assert(Operation == OR);
-    return getSetUnion(child1_->evaluate(input, evaluationColumn, false),
-                       child2_->evaluate(input, evaluationColumn, false));
->>>>>>> 76801770
   }
 };
 
@@ -481,14 +446,9 @@
 
 //______________________________________________________________________________
 std::vector<BlockMetadata> NotExpression::evaluateImpl(
-<<<<<<< HEAD
     std::span<const BlockMetadata> input, size_t evaluationColumn,
     LocalVocab& vocab) const {
   return child_->evaluateAndCheckImpl(input, evaluationColumn, vocab);
-=======
-    std::span<const BlockMetadata> input, size_t evaluationColumn) const {
-  return child_->evaluate(input, evaluationColumn, false);
->>>>>>> 76801770
 };
 
 //______________________________________________________________________________
@@ -529,7 +489,7 @@
 
 namespace detail {
 
-<<<<<<< HEAD
+
 //______________________________________________________________________________
 template <CompOp comparison>
 static std::unique_ptr<PrefilterExpression> makeMirroredExpression(
@@ -560,8 +520,6 @@
   }
 }
 
-=======
->>>>>>> 76801770
 //______________________________________________________________________________
 void checkPropertiesForPrefilterConstruction(
     const std::vector<PrefilterExprVariablePair>& vec) {
