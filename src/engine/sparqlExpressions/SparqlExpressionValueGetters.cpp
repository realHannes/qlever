--- conflicted
+++ resolved
@@ -173,7 +173,6 @@
 }
 
 // ____________________________________________________________________________
-<<<<<<< HEAD
 LiteralOrString makeDatatypeValueGetter::operator()(
     ValueId id, const EvaluationContext* context) const {
   // 1. false: don't remove the brackets (easier to make an explicit literal
@@ -202,7 +201,9 @@
     return litOrIri.getLiteral();
   } else {
     return std::monostate{};
-=======
+  }
+}
+
 OptIri IriValueGetter::operator()(
     const LiteralOrIri& s,
     [[maybe_unused]] const EvaluationContext* context) const {
@@ -210,6 +211,5 @@
     return s.getIri();
   } else {
     return std::nullopt;
->>>>>>> 8bbd3a72
   }
 }