// Copyright 2018, University of Freiburg,
// Chair of Algorithms and Data Structures.
// Author: Johannes Kalmbach(joka921) <johannes.kalmbach@gmail.com>
//

#include "parser/TurtleParser.h"

#include <absl/strings/charconv.h>

#include <cstring>

#include "parser/NormalizedString.h"
#include "parser/RdfEscaping.h"
#include "util/Conversions.h"
#include "util/OnDestructionDontThrowDuringStackUnwinding.h"

using namespace std::chrono_literals;
// _______________________________________________________________
template <class T>
bool TurtleParser<T>::statement() {
  tok_.skipWhitespaceAndComments();
  return directive() || (triples() && skip<TurtleTokenId::Dot>());
}

// ______________________________________________________________
template <class T>
bool TurtleParser<T>::directive() {
  return prefixID() || base() || sparqlPrefix() || sparqlBase();
}

// ________________________________________________________________
template <class T>
bool TurtleParser<T>::prefixID() {
  if (skip<TurtleTokenId::TurtlePrefix>()) {
    if (check(pnameNS()) && check(iriref()) &&
        check(skip<TurtleTokenId::Dot>())) {
      // strip  the angled brackes <bla> -> bla
      prefixMap_[activePrefix_] = lastParseResult_.getIri();
      return true;
    } else {
      raise("Parsing @prefix definition failed");
    }
  } else {
    return false;
  }
}

// ________________________________________________________________
template <class T>
bool TurtleParser<T>::base() {
  if (skip<TurtleTokenId::TurtleBase>()) {
    if (iriref() && check(skip<TurtleTokenId::Dot>())) {
      prefixMap_[""] = lastParseResult_.getIri();
      return true;
    } else {
      raise("Parsing @base definition failed");
    }
  } else {
    return false;
  }
}

// ________________________________________________________________
template <class T>
bool TurtleParser<T>::sparqlPrefix() {
  if (skip<TurtleTokenId::SparqlPrefix>()) {
    if (pnameNS() && iriref()) {
      prefixMap_[activePrefix_] = lastParseResult_.getIri();
      return true;
    } else {
      raise("Parsing PREFIX definition failed");
    }
  } else {
    return false;
  }
}

// ________________________________________________________________
template <class T>
bool TurtleParser<T>::sparqlBase() {
  if (skip<TurtleTokenId::SparqlBase>()) {
    if (iriref()) {
      prefixMap_[""] = lastParseResult_.getIri();
      return true;
    } else {
      raise("Parsing BASE definition failed");
    }
  } else {
    return false;
  }
}

// ________________________________________________
template <class T>
bool TurtleParser<T>::triples() {
  if (subject()) {
    if (predicateObjectList()) {
      return true;
    } else {
      raise("Parsing predicate or object failed");
    }
  } else {
    if (blankNodePropertyList()) {
      activeSubject_ = lastParseResult_;
      predicateObjectList();
      return true;
    } else {
      // TODO: do we need to throw here
      return false;
    }
  }
}

// __________________________________________________
template <class T>
bool TurtleParser<T>::predicateObjectList() {
  if (verb() && check(objectList())) {
    while (skip<TurtleTokenId::Semicolon>()) {
      if (verb() && check(objectList())) {
        continue;
      }
    }
    return true;
  } else {
    return false;
  }
}

// _____________________________________________________
template <class T>
bool TurtleParser<T>::objectList() {
  if (object()) {
    while (skip<TurtleTokenId::Comma>() && check(object())) {
    }
    return true;
  } else {
    return false;
  }
}

// ______________________________________________________
template <class T>
bool TurtleParser<T>::verb() {
  return predicateSpecialA() || predicate();
}

// ___________________________________________________________________
template <class T>
bool TurtleParser<T>::predicateSpecialA() {
  tok_.skipWhitespaceAndComments();
  if (auto [success, word] = tok_.template getNextToken<TurtleTokenId::A>();
      success) {
    (void)word;
    activePredicate_ = TripleComponent::Iri::fromIriref(
        "<http://www.w3.org/1999/02/22-rdf-syntax-ns#type>");
    return true;
  } else {
    return false;
  }
}

// ____________________________________________________________________
template <class T>
bool TurtleParser<T>::subject() {
  if (blankNode() || iri() || collection()) {
    activeSubject_ = lastParseResult_;
    return true;
  } else {
    return false;
  }
}

// ____________________________________________________________________
template <class T>
bool TurtleParser<T>::predicate() {
  if (iri()) {
    activePredicate_ = lastParseResult_.getIri();
    return true;
  } else {
    return false;
  }
}

// ____________________________________________________________________
template <class T>
bool TurtleParser<T>::object() {
  // these produce a single object that becomes part of a triple
  // check blank Node first because _: also could look like a prefix
  // TODO<joka921> Currently collections and blankNodePropertyLists do not work
  // on dblp when using the relaxed parser. Is this fixable?
  if (blankNode() || literal() || iri() || collection() ||
      blankNodePropertyList()) {
    emitTriple();
    return true;
  } else {
    return false;
  }
}

// ____________________________________________________________________
template <class T>
bool TurtleParser<T>::literal() {
  return (rdfLiteral() || numericLiteral() || booleanLiteral());
}

// _____________________________________________________________________
template <class T>
bool TurtleParser<T>::blankNodePropertyList() {
  if (!skip<TurtleTokenId::OpenSquared>()) {
    return false;
  }
  // save subject and predicate
  auto savedSubject = activeSubject_;
  auto savedPredicate = activePredicate_;
  // new triple with blank node as object
  string blank = createAnonNode();
  // the following triples have the blank node as subject
  activeSubject_ = blank;
  check(predicateObjectList());
  check(skip<TurtleTokenId::CloseSquared>());
  // restore subject and predicate
  activeSubject_ = savedSubject;
  activePredicate_ = savedPredicate;
  // The parse result is the current
  lastParseResult_ = blank;
  return true;
}

// _____________________________________________________________________
template <class T>
bool TurtleParser<T>::collection() {
  if (!skip<TurtleTokenId::OpenRound>()) {
    return false;
  }
  std::vector<TripleComponent> objects;
  while (object()) {
    objects.push_back(std::move(lastParseResult_));
  }
  // The `object` rule creates triples, but those are incomplete in this case,
  // so we remove them again.
  triples_.resize(triples_.size() - objects.size());
  // TODO<joka921> Move such functionality into a general util.
  auto makeIri = [](std::string_view suffix) {
    return TripleComponent::Iri::fromIriref(
        absl::StrCat("<", RDF_PREFIX, suffix, ">"));
  };
  static const auto nil = TripleComponent{makeIri("nil")};
  static const auto first = makeIri("first");
  static const auto rest = makeIri("rest");

  if (objects.empty()) {
    lastParseResult_ = nil;
  } else {
    // Create a new blank node for each collection element.
    std::vector<TripleComponent> blankNodes;
    blankNodes.reserve(objects.size());
    for (size_t i = 0; i < objects.size(); ++i) {
      blankNodes.push_back(createAnonNode());
    }

    // The first blank node (the list head) will be the actual result (subject
    // or object of the triple that contains the collection.
    lastParseResult_ = blankNodes.front();

    // Add the triples for the linked list structure.
    for (size_t i = 0; i < blankNodes.size(); ++i) {
      triples_.push_back({blankNodes[i], first, objects[i]});
      triples_.push_back({blankNodes[i], rest,
                          i + 1 < blankNodes.size() ? blankNodes[i + 1] : nil});
    }
  }
  check(skip<TurtleTokenId::CloseRound>());
  return true;
}

// ____________________________________________________________________________
template <class T>
void TurtleParser<T>::parseDoubleConstant(std::string_view input) {
  double result;
  // The functions used below cannot deal with leading redundant '+' signs.
  if (input.starts_with('+')) {
    input.remove_prefix(1);
  }
  auto [firstNonMatching, errorCode] =
      absl::from_chars(input.data(), input.data() + input.size(), result);
  if (firstNonMatching != input.end() || errorCode != std::errc{}) {
    auto errorMessage = absl::StrCat(
        "Value ", input, " could not be parsed as a floating point value");
    raiseOrIgnoreTriple(errorMessage);
  }
  lastParseResult_ = result;
}

// ____________________________________________________________________________
template <class T>
void TurtleParser<T>::parseIntegerConstant(std::string_view input) {
  if (integerOverflowBehavior() ==
      TurtleParserIntegerOverflowBehavior::AllToDouble) {
    return parseDoubleConstant(input);
  }
  int64_t result{0};
  // The functions used below cannot deal with leading redundant '+' signs.
  if (input.starts_with('+')) {
    input.remove_prefix(1);
  }
  // We cannot directly store this in `lastParseResult_` because this might
  // overwrite `input`.
  auto [firstNonMatching, errorCode] =
      std::from_chars(input.data(), input.data() + input.size(), result);
  if (errorCode == std::errc::result_out_of_range) {
    if (integerOverflowBehavior() ==
        TurtleParserIntegerOverflowBehavior::OverflowingToDouble) {
      return parseDoubleConstant(input);
    } else {
      auto errorMessage = absl::StrCat(
          "Value ", input,
          " cannot be represented as an integer value inside QLever, "
          "make it a xsd:decimal/xsd:double literal or specify "
          "\"parser-integer-overflow-behavior\"");
      raiseOrIgnoreTriple(errorMessage);
    }
  } else if (firstNonMatching != input.end()) {
    auto errorMessage = absl::StrCat(
        "Value ", input, " could not be parsed as an integer value");
    raiseOrIgnoreTriple(errorMessage);
  }
  lastParseResult_ = result;
}

// ______________________________________________________________________
template <class T>
bool TurtleParser<T>::numericLiteral() {
  return doubleParse() || decimal() || integer();
}

// ______________________________________________________________________
template <class T>
bool TurtleParser<T>::integer() {
  if (parseTerminal<TurtleTokenId::Integer>()) {
    parseIntegerConstant(lastParseResult_.getString());
    return true;
  } else {
    return false;
  }
}

// ______________________________________________________________________
template <class T>
bool TurtleParser<T>::decimal() {
  if (parseTerminal<TurtleTokenId::Decimal>()) {
    parseDoubleConstant(lastParseResult_.getString());
    return true;
  } else {
    return false;
  }
}

// _______________________________________________________________________
template <class T>
bool TurtleParser<T>::doubleParse() {
  if (parseTerminal<TurtleTokenId::Double>()) {
    parseDoubleConstant(lastParseResult_.getString());
    return true;
  } else {
    return false;
  }
}

// ______________________________________________________________________
template <class T>
bool TurtleParser<T>::rdfLiteral() {
  if (!stringParse()) {
    return false;
  }

  auto previous = lastParseResult_.getLiteral();
  if (langtag()) {
    previous.addLanguageTag(lastParseResult_.getString());
    lastParseResult_ = std::move(previous);
  } else if (skip<TurtleTokenId::DoubleCircumflex>() && check(iri())) {
<<<<<<< HEAD
    auto typeIri = std::move(lastParseResult_.getIri());
    std::string_view type = asStringViewUnsafe(typeIri.getContent());
    std::string_view strippedLiteral =
        asStringViewUnsafe(previous.getContent());
    try {
      // TODO<joka921> clean this up by moving the check for the types to a
      // separate module.
      if (type == XSD_INT_TYPE || type == XSD_INTEGER_TYPE ||
          type == XSD_NON_POSITIVE_INTEGER_TYPE ||
          type == XSD_NEGATIVE_INTEGER_TYPE || type == XSD_LONG_TYPE ||
          type == XSD_SHORT_TYPE || type == XSD_BYTE_TYPE ||
          type == XSD_NON_NEGATIVE_INTEGER_TYPE ||
          type == XSD_UNSIGNED_LONG_TYPE || type == XSD_UNSIGNED_INT_TYPE ||
          type == XSD_UNSIGNED_SHORT_TYPE ||
          type == XSD_POSITIVE_INTEGER_TYPE) {
        parseIntegerConstant(strippedLiteral);
      } else if (type == XSD_BOOLEAN_TYPE) {
        if (strippedLiteral == "true") {
          lastParseResult_ = true;
        } else if (strippedLiteral == "false") {
          lastParseResult_ = false;
        } else {
          LOG(DEBUG)
              << strippedLiteral
              << " could not be parsed as a boolean object of type " << type
              << ". It is treated as a plain string literal without datatype "
                 "instead"
              << std::endl;
          lastParseResult_ = std::move(previous);
        }
      } else if (type == XSD_DECIMAL_TYPE || type == XSD_DOUBLE_TYPE ||
                 type == XSD_FLOAT_TYPE) {
        parseDoubleConstant(strippedLiteral);
      } else if (type == XSD_DATETIME_TYPE) {
        lastParseResult_ =
            DateYearOrDuration::parseXsdDatetime(strippedLiteral);
      } else if (type == XSD_DATE_TYPE) {
        lastParseResult_ = DateYearOrDuration::parseXsdDate(strippedLiteral);
      } else if (type == XSD_GYEARMONTH_TYPE) {
        lastParseResult_ = DateYearOrDuration::parseGYearMonth(strippedLiteral);
      } else if (type == XSD_GYEAR_TYPE) {
        lastParseResult_ = DateYearOrDuration::parseGYear(strippedLiteral);
      } else if (type == XSD_DAYTIME_DURATION_TYPE) {
        lastParseResult_ =
            DateYearOrDuration::parseXsdDayTimeDuration(strippedLiteral);
=======
    literalAndDatatypeToTripleComponentImpl(
        asStringViewUnsafe(previous.getContent()), lastParseResult_.getIri(),
        this);
  }

  // It is okay to neither have a langtag nor an XSD datatype.
  return true;
}

// ______________________________________________________________________
template <class T>
TripleComponent TurtleParser<T>::literalAndDatatypeToTripleComponentImpl(
    std::string_view normalizedLiteralContent,
    const TripleComponent::Iri& typeIri, TurtleParser<T>* parser) {
  auto literal =
      TripleComponent::Literal::literalWithoutQuotes(normalizedLiteralContent);
  std::string_view type = asStringViewUnsafe(typeIri.getContent());

  try {
    if (ad_utility::contains(integerDatatypes_, type)) {
      parser->parseIntegerConstant(normalizedLiteralContent);
    } else if (type == XSD_BOOLEAN_TYPE) {
      if (normalizedLiteralContent == "true") {
        parser->lastParseResult_ = true;
      } else if (normalizedLiteralContent == "false") {
        parser->lastParseResult_ = false;
>>>>>>> 14d6e1cc
      } else {
        LOG(DEBUG)
            << normalizedLiteralContent
            << " could not be parsed as a boolean object of type " << type
            << ". It is treated as a plain string literal without datatype "
               "instead"
            << std::endl;
        parser->lastParseResult_ = std::move(literal);
      }
<<<<<<< HEAD
      return true;
    } catch (const DateParseException&) {
      LOG(DEBUG)
          << strippedLiteral << " could not be parsed as a date object of type "
          << type
          << ". It is treated as a plain string literal without datatype "
             "instead"
          << std::endl;
      lastParseResult_ = std::move(previous);
      return true;
    } catch (const DateOutOfRangeException& ex) {
      LOG(DEBUG)
          << strippedLiteral
          << " could not be parsed as a date object for the following reason: "
          << ex.what()
          << ". It is treated as a plain string literal without datatype "
             "instead"
          << std::endl;
      lastParseResult_ = std::move(previous);
      return true;
    } catch (const DurationParseException&) {
      LOG(DEBUG)
          << strippedLiteral
          << " could not be parsed as a duration object of type " << type
          << ". It is treated as a plain string literal without datatype "
             "instead"
          << std::endl;
      lastParseResult_ = std::move(previous);
      return true;
    } catch (const DurationOverflowException& ex) {
      LOG(DEBUG)
          << strippedLiteral
          << " could not be parsed as duration object for the following "
             "reason: "
          << ex.what()
          << ". It is treated as a plain string literal without datatype "
             "instead"
          << std::endl;
      lastParseResult_ = std::move(previous);
      return true;
    } catch (const std::exception& e) {
      raise(e.what());
=======
    } else if (ad_utility::contains(floatDatatypes_, type)) {
      parser->parseDoubleConstant(normalizedLiteralContent);
    } else if (type == XSD_DATETIME_TYPE) {
      parser->lastParseResult_ =
          DateOrLargeYear::parseXsdDatetime(normalizedLiteralContent);
    } else if (type == XSD_DATE_TYPE) {
      parser->lastParseResult_ =
          DateOrLargeYear::parseXsdDate(normalizedLiteralContent);
    } else if (type == XSD_GYEARMONTH_TYPE) {
      parser->lastParseResult_ =
          DateOrLargeYear::parseGYearMonth(normalizedLiteralContent);
    } else if (type == XSD_GYEAR_TYPE) {
      parser->lastParseResult_ =
          DateOrLargeYear::parseGYear(normalizedLiteralContent);
    } else {
      literal.addDatatype(typeIri);
      parser->lastParseResult_ = std::move(literal);
>>>>>>> 14d6e1cc
    }
  } catch (const DateParseException&) {
    LOG(DEBUG) << normalizedLiteralContent
               << " could not be parsed as a date object of type " << type
               << ". It is treated as a plain string literal without datatype "
                  "instead"
               << std::endl;
    parser->lastParseResult_ = std::move(literal);
  } catch (const DateOutOfRangeException& ex) {
    LOG(DEBUG)
        << normalizedLiteralContent
        << " could not be parsed as a date object for the following reason: "
        << ex.what()
        << ". It is treated as a plain string literal without datatype "
           "instead"
        << std::endl;
    parser->lastParseResult_ = std::move(literal);
  } catch (const std::exception& e) {
    parser->raise(e.what());
  }
  return parser->lastParseResult_;
}

// ______________________________________________________________________
template <class T>
TripleComponent TurtleParser<T>::literalAndDatatypeToTripleComponent(
    std::string_view normalizedLiteralContent,
    const TripleComponent::Iri& typeIri) {
  TurtleStringParser<T> parser;

  return literalAndDatatypeToTripleComponentImpl(normalizedLiteralContent,
                                                 typeIri, &parser);
}

// ______________________________________________________________________
template <class T>
bool TurtleParser<T>::booleanLiteral() {
  if (parseTerminal<TurtleTokenId::True>()) {
    lastParseResult_ = true;
    return true;
  } else if (parseTerminal<TurtleTokenId::False>()) {
    lastParseResult_ = false;
    return true;
  } else {
    return false;
  }
}

// ______________________________________________________________________
template <class T>
bool TurtleParser<T>::stringParse() {
  // manually parse strings for efficiency
  auto view = tok_.view();
  size_t startPos = 0;
  size_t endPos = 1;
  std::array<string, 4> quotes{R"(""")", R"(''')", "\"", "\'"};
  bool foundString = false;
  for (const auto& q : quotes) {
    if (view.starts_with(q)) {
      foundString = true;
      startPos = q.size();
      endPos = view.find(q, startPos);
      while (endPos != string::npos) {
        if (view[endPos - 1] == '\\') {
          size_t numBackslash = 1;
          auto slashPos = endPos - 2;
          while (view[slashPos] == '\\') {
            slashPos--;
            numBackslash++;
          }
          if (numBackslash % 2 == 0) {
            // even number of backslashes means that the quote we found has not
            // been escaped
            break;
          }
          endPos = view.find(q, endPos + 1);
        } else {
          // no backslash before " , the string has definitely ended
          break;
        }
      }
      break;
    }
  }
  if (!foundString) {
    return false;
  }
  if (endPos == string::npos) {
    raise("Unterminated string literal");
  }
  // also include the quotation marks in the word
  lastParseResult_ = TripleComponent::Literal::fromEscapedRdfLiteral(
      view.substr(0, endPos + startPos));
  tok_.remove_prefix(endPos + startPos);
  return true;
}

// ______________________________________________________________________
template <class T>
bool TurtleParser<T>::iri() {
  // irirefs always start with "<", prefixedNames never, so the lookahead always
  // works
  return iriref() || prefixedName();
}

// _____________________________________________________________________
template <class T>
bool TurtleParser<T>::prefixedName() {
  if constexpr (UseRelaxedParsing) {
    if (!(pnameLnRelaxed() || pnameNS())) {
      return false;
    }
  } else {
    if (!pnameNS()) {
      return false;
    }
    parseTerminal<TurtleTokenId::PnLocal, false>();
  }
  lastParseResult_ = TripleComponent::Iri::fromPrefixAndSuffix(
      expandPrefix(activePrefix_), lastParseResult_.getString());
  return true;
}

// _____________________________________________________________________
template <class T>
bool TurtleParser<T>::blankNode() {
  return blankNodeLabel() || anon();
}

// _______________________________________________________________________
template <class T>
template <TurtleTokenId terminal, bool SkipWhitespaceBefore>
bool TurtleParser<T>::parseTerminal() {
  if constexpr (SkipWhitespaceBefore) {
    tok_.skipWhitespaceAndComments();
  }
  auto [success, word] = tok_.template getNextToken<terminal>();
  if (success) {
    lastParseResult_ = word;
    return true;
  } else {
    return false;
  }
  return false;
}

// ________________________________________________________________________
template <class T>
bool TurtleParser<T>::blankNodeLabel() {
  bool res = parseTerminal<TurtleTokenId::BlankNodeLabel>();
  if (res) {
    // Add a special prefix to ensure that the manually specified blank nodes
    // never interfere with the automatically generated ones. The `substr`
    // removes the leading `_:` which will be added againg by the `BlankNode`
    // constructor
    lastParseResult_ =
        BlankNode{false, lastParseResult_.getString().substr(2)}.toSparql();
  }
  return res;
}

// __________________________________________________________________________
template <class T>
bool TurtleParser<T>::pnameNS() {
  if (parseTerminal<TurtleTokenId::PnameNS>()) {
    // this also includes a ":" which we do not need, hence the "-1"
    activePrefix_ = lastParseResult_.getString().substr(
        0, lastParseResult_.getString().size() - 1);
    lastParseResult_ = "";
    return true;
  } else {
    return false;
  }
}

// ________________________________________________________________________
template <class T>
bool TurtleParser<T>::pnameLnRelaxed() {
  // relaxed parsing, only works if the greedy parsing of the ":"
  // is ok
  tok_.skipWhitespaceAndComments();
  auto view = tok_.view();
  auto pos = view.find(':');
  if (pos == string::npos) {
    return false;
  }
  // these can also be part of a collection etc.
  // find any character that can end a pnameLn when assuming that no
  // escape sequences were used
  auto posEnd = view.find_first_of(" \t\r\n,;", pos);
  if (posEnd == string::npos) {
    // make tests work
    posEnd = view.size();
  }
  // TODO<joka921>: Is it allowed to have no space between triples and the
  // dots? In this case we have to check something here.
  activePrefix_ = view.substr(0, pos);
  lastParseResult_ = view.substr(pos + 1, posEnd - (pos + 1));
  // we do not remove the whitespace or the ,; since they are needed
  tok_.remove_prefix(posEnd);
  return true;
}

// _____________________________________________________________________
template <class T>
bool TurtleParser<T>::iriref() {
  if constexpr (UseRelaxedParsing) {
    // Manually check if the input starts with "<" and then find the next ">"
    // this might accept invalid irirefs but is faster than checking the
    // complete regexes.
    tok_.skipWhitespaceAndComments();
    auto view = tok_.view();
    if (view.starts_with('<')) {
      auto endPos = view.find_first_of("> \n");
      if (endPos == string::npos || view[endPos] != '>') {
        raise("Parsing IRI ref (IRI without prefix) failed");
      } else {
        tok_.remove_prefix(endPos + 1);
        lastParseResult_ =
            TripleComponent::Iri::fromIriref(view.substr(0, endPos + 1));
        return true;
      }
    } else {
      return false;
    }
  } else {
    if (!parseTerminal<TurtleTokenId::Iriref>()) {
      return false;
    }
    lastParseResult_ =
        TripleComponent::Iri::fromIriref(lastParseResult_.getString());
    return true;
  }
}

// ______________________________________________________________________
template <class T>
typename TurtleStreamParser<T>::TurtleParserBackupState
TurtleStreamParser<T>::backupState() const {
  TurtleParserBackupState b;
  b.numBlankNodes_ = this->numBlankNodes_;
  b.numTriples_ = this->triples_.size();
  b.tokenizerPosition_ = this->tok_.data().begin();
  b.tokenizerSize_ = this->tok_.data().size();
  return b;
}

// _______________________________________________________________
template <class T>
bool TurtleStreamParser<T>::resetStateAndRead(
    TurtleStreamParser::TurtleParserBackupState* bPtr) {
  auto& b = *bPtr;
  auto nextBytesOpt = fileBuffer_->getNextBlock();
  if (!nextBytesOpt || nextBytesOpt.value().empty()) {
    // there are no more decompressed bytes, just continue with what we've got
    // do not alter any internal state.
    return false;
  }

  auto nextBytes = std::move(nextBytesOpt.value());

  // return to the state of the last backup
  this->numBlankNodes_ = b.numBlankNodes_;
  AD_CONTRACT_CHECK(this->triples_.size() >= b.numTriples_);
  this->triples_.resize(b.numTriples_);
  this->tok_.reset(b.tokenizerPosition_, b.tokenizerSize_);

  ParallelBuffer::BufferType buf;

  // Used for a more informative error message when a parse error occurs (see
  // function "raise").
  numBytesBeforeCurrentBatch_ += byteVec_.size() - tok_.data().size();
  buf.resize(tok_.data().size() + nextBytes.size());
  memcpy(buf.data(), tok_.data().begin(), tok_.data().size());
  memcpy(buf.data() + tok_.data().size(), nextBytes.data(), nextBytes.size());
  byteVec_ = std::move(buf);
  tok_.reset(byteVec_.data(), byteVec_.size());

  LOG(TRACE) << "Successfully decompressed next batch of " << nextBytes.size()
             << " << bytes to parser\n";

  // repair the backup state, its pointers might have changed due to
  // reallocation
  b = backupState();
  return true;
}

template <class T>
void TurtleStreamParser<T>::initialize(const string& filename) {
  this->clear();
  fileBuffer_ = std::make_unique<ParallelFileBuffer>(bufferSize_);
  fileBuffer_->open(filename);
  byteVec_.resize(bufferSize_);
  // decompress the first block and initialize Tokenizer
  if (auto res = fileBuffer_->getNextBlock(); res) {
    byteVec_ = std::move(res.value());
    tok_.reset(byteVec_.data(), byteVec_.size());
  } else {
    LOG(WARN)
        << "The input stream for the turtle parser seems to contain no data!\n";
  }
}

template <class T>
bool TurtleStreamParser<T>::getLine(TurtleTriple* triple) {
  if (triples_.empty()) {
    // if parsing the line fails because our buffer ends before the end of
    // the next statement we need to be able to recover
    TurtleParserBackupState b = backupState();
    // always try to parse a batch of triples at once to make up for the
    // relatively expensive backup calls.
    while (triples_.size() < PARSER_MIN_TRIPLES_AT_ONCE &&
           !isParserExhausted_) {
      bool parsedStatement;
      std::optional<ParseException> ex;
      // If this buffer reads from a memory-mapped file, then exceptions are
      // immediately rethrown. If we are reading from a stream in chunks of
      // bytes, we can try again with a larger buffer.
      try {
        // variable parsedStatement will be true iff a statement can
        // successfully be parsed
        parsedStatement = this->statement();
      } catch (const typename TurtleParser<T>::ParseException& p) {
        parsedStatement = false;
        ex = p;
      }

      if (!parsedStatement) {
        // we read chunks of memories in a buffered way
        // try to parse with a larger buffer and repeat the reading process
        // (maybe the failure was due to statements crossing our block).
        if (resetStateAndRead(&b)) {
          // we have successfully extended our buffer
          if (byteVec_.size() > BZIP2_MAX_TOTAL_BUFFER_SIZE) {
            auto d = tok_.view();
            LOG(ERROR) << "Could not parse " << PARSER_MIN_TRIPLES_AT_ONCE
                       << " Within " << (BZIP2_MAX_TOTAL_BUFFER_SIZE >> 10)
                       << "MB of Turtle input\n";
            LOG(ERROR) << "If you really have Turtle input with such a "
                          "long structure please recompile with adjusted "
                          "constants in ConstantsIndexCreation.h or "
                          "decompress your file and "
                          "use --file-format mmap\n";
            auto s = std::min(size_t(1000), size_t(d.size()));
            LOG(INFO) << "Logging first 1000 unparsed characters\n";
            LOG(INFO) << std::string_view(d.data(), s) << std::endl;
            if (ex.has_value()) {
              throw ex.value();

            } else {
              this->raise(
                  "Too many bytes parsed without finishing a turtle "
                  "statement");
            }
          }
          // we have reset our state to a safe position and now have more
          // bytes to try, so just go to the next iterations
          continue;
        } else {
          // there are no more bytes in the buffer
          if (ex.has_value()) {
            throw ex.value();
          } else {
            // we are at the end of an input stream without an exception
            // the input is exhausted, but we still may retrieve
            // triples parsed so far, check if we have indeed parsed through
            // the complete input
            tok_.skipWhitespaceAndComments();
            auto d = tok_.view();
            if (!d.empty()) {
              LOG(INFO) << "Parsing of line has Failed, but parseInput is not "
                           "yet exhausted. Remaining bytes: "
                        << d.size() << '\n';
              auto s = std::min(size_t(1000), size_t(d.size()));
              LOG(INFO) << "Logging first 1000 unparsed characters\n";
              LOG(INFO) << std::string_view(d.data(), s) << std::endl;
            }
            isParserExhausted_ = true;
            break;
          }
        }
      }
    }
  }

  // if we have a triple now we can return it, else we are done parsing.
  if (triples_.empty()) {
    return false;
  }

  // we now have at least one triple, return it.
  *triple = triples_.back();
  triples_.pop_back();
  return true;
}

// We will use the  following trick: For a batch that is forwarded to the
// parallel parser, we will first increment `numBatchesTotal_` and then call
// the following lambda after the batch has completely been parsed and the
// result pushed to the `tripleCollector_`. We thus get the invariant that
// `batchIdx_
// == numBatchesTotal_` iff all batches that have been inserted to the
// `parallelParser_` have been fully processed. After the last batch we will
// push another call to this lambda to the `parallelParser_` which will then
// finish the `tripleCollector_` as soon as all batches have been computed.
template <typename Tokenizer_T>
void TurtleParallelParser<Tokenizer_T>::finishTripleCollectorIfLastBatch() {
  if (batchIdx_.fetch_add(1) == numBatchesTotal_) {
    tripleCollector_.finish();
  }
}

// __________________________________________________________________________________
template <typename Tokenizer_T>
void TurtleParallelParser<Tokenizer_T>::parseBatch(size_t parsePosition,
                                                   auto batch) {
  try {
    TurtleStringParser<Tokenizer_T> parser;
    parser.prefixMap_ = this->prefixMap_;
    parser.setPositionOffset(parsePosition);
    parser.setInputStream(std::move(batch));
    // TODO: raise error message if a prefix parsing fails;
    std::vector<TurtleTriple> triples = parser.parseAndReturnAllTriples();

    tripleCollector_.push([triples = std::move(triples), this]() mutable {
      triples_ = std::move(triples);
    });
    finishTripleCollectorIfLastBatch();
  } catch (std::exception& e) {
    tripleCollector_.pushException(std::current_exception());
    parallelParser_.finish();
  }
};

// _______________________________________________________________________
template <typename Tokenizer_T>
void TurtleParallelParser<Tokenizer_T>::feedBatchesToParser(
    auto remainingBatchFromInitialization) {
  bool first = true;
  size_t parsePosition = 0;
  auto cleanup =
      ad_utility::makeOnDestructionDontThrowDuringStackUnwinding([this] {
        // Wait until everything has been parsed and then also finish the
        // triple collector.
        parallelParser_.push([this] { finishTripleCollectorIfLastBatch(); });
        parallelParser_.finish();
      });
  decltype(remainingBatchFromInitialization) inputBatch;
  try {
    while (true) {
      if (first) {
        inputBatch = std::move(remainingBatchFromInitialization);
        first = false;
      } else {
        auto nextOptional = fileBuffer_.getNextBlock();
        if (!nextOptional) {
          return;
        }
        inputBatch = std::move(nextOptional.value());
      }
      auto batchSize = inputBatch.size();
      auto parseThisBatch = [this, parsePosition,
                             batch = std::move(inputBatch)]() mutable {
        return parseBatch(parsePosition, std::move(batch));
      };
      parsePosition += batchSize;
      numBatchesTotal_.fetch_add(1);
      if (sleepTimeForTesting_ > 0ms) {
        std::this_thread::sleep_for(sleepTimeForTesting_);
      }
      bool stillActive = parallelParser_.push(parseThisBatch);
      if (!stillActive) {
        return;
      }
    }
  } catch (std::exception& e) {
    tripleCollector_.pushException(std::current_exception());
  }
};

// _______________________________________________________________________
template <typename Tokenizer_T>
void TurtleParallelParser<Tokenizer_T>::initialize(const string& filename) {
  ParallelBuffer::BufferType remainingBatchFromInitialization;
  fileBuffer_.open(filename);
  if (auto batch = fileBuffer_.getNextBlock(); !batch) {
    LOG(WARN) << "Empty input to the TURTLE parser, is this what you intended?"
              << std::endl;
  } else {
    TurtleStringParser<Tokenizer_T> declarationParser{};
    declarationParser.setInputStream(std::move(batch.value()));
    while (declarationParser.parseDirectiveManually()) {
    }
    this->prefixMap_ = std::move(declarationParser.getPrefixMap());
    auto remainder = declarationParser.getUnparsedRemainder();
    remainingBatchFromInitialization.reserve(remainder.size());
    std::ranges::copy(remainder,
                      std::back_inserter(remainingBatchFromInitialization));
  }

  auto feedBatches = [this, firstBatch = std::move(
                                remainingBatchFromInitialization)]() mutable {
    return feedBatchesToParser(std::move(firstBatch));
  };

  parseFuture_ = std::async(std::launch::async, feedBatches);
}

// _______________________________________________________________________
template <class T>
bool TurtleParallelParser<T>::getLine(TurtleTriple* triple) {
  // If the current batch is out of triples_ get the next batch of triples.
  // We need a while loop instead of a simple if in case there is a batch that
  // contains no triples. (Theoretically this might happen, and it is safer this
  // way)
  while (triples_.empty()) {
    auto optionalTripleTask = tripleCollector_.pop();
    if (!optionalTripleTask) {
      // Everything has been parsed
      return false;
    }
    // OptionalTripleTask fills the triples_ vector
    (*optionalTripleTask)();
  }

  // we now have at least one triple, return it.
  *triple = std::move(triples_.back());
  triples_.pop_back();
  return true;
}

// _______________________________________________________________________
template <class T>
std::optional<std::vector<TurtleTriple>> TurtleParallelParser<T>::getBatch() {
  // we need a while in case there is a batch that contains no triples
  // (this should be rare, // TODO warn about this
  while (triples_.empty()) {
    auto optionalTripleTask = tripleCollector_.pop();
    if (!optionalTripleTask) {
      // everything has been parsed
      return std::nullopt;
    }
    (*optionalTripleTask)();
  }

  return std::move(triples_);
}

// __________________________________________________________
template <typename T>
TurtleParallelParser<T>::~TurtleParallelParser() {
  ad_utility::ignoreExceptionIfThrows(
      [this] {
        parallelParser_.finish();
        tripleCollector_.finish();
        parseFuture_.get();
      },
      "During the destruction of a TurtleParallelParser");
}

// Explicit instantiations
template class TurtleParser<Tokenizer>;
template class TurtleParser<TokenizerCtre>;
template class TurtleStreamParser<Tokenizer>;
template class TurtleStreamParser<TokenizerCtre>;
template class TurtleParallelParser<Tokenizer>;
template class TurtleParallelParser<TokenizerCtre>;<|MERGE_RESOLUTION|>--- conflicted
+++ resolved
@@ -378,53 +378,6 @@
     previous.addLanguageTag(lastParseResult_.getString());
     lastParseResult_ = std::move(previous);
   } else if (skip<TurtleTokenId::DoubleCircumflex>() && check(iri())) {
-<<<<<<< HEAD
-    auto typeIri = std::move(lastParseResult_.getIri());
-    std::string_view type = asStringViewUnsafe(typeIri.getContent());
-    std::string_view strippedLiteral =
-        asStringViewUnsafe(previous.getContent());
-    try {
-      // TODO<joka921> clean this up by moving the check for the types to a
-      // separate module.
-      if (type == XSD_INT_TYPE || type == XSD_INTEGER_TYPE ||
-          type == XSD_NON_POSITIVE_INTEGER_TYPE ||
-          type == XSD_NEGATIVE_INTEGER_TYPE || type == XSD_LONG_TYPE ||
-          type == XSD_SHORT_TYPE || type == XSD_BYTE_TYPE ||
-          type == XSD_NON_NEGATIVE_INTEGER_TYPE ||
-          type == XSD_UNSIGNED_LONG_TYPE || type == XSD_UNSIGNED_INT_TYPE ||
-          type == XSD_UNSIGNED_SHORT_TYPE ||
-          type == XSD_POSITIVE_INTEGER_TYPE) {
-        parseIntegerConstant(strippedLiteral);
-      } else if (type == XSD_BOOLEAN_TYPE) {
-        if (strippedLiteral == "true") {
-          lastParseResult_ = true;
-        } else if (strippedLiteral == "false") {
-          lastParseResult_ = false;
-        } else {
-          LOG(DEBUG)
-              << strippedLiteral
-              << " could not be parsed as a boolean object of type " << type
-              << ". It is treated as a plain string literal without datatype "
-                 "instead"
-              << std::endl;
-          lastParseResult_ = std::move(previous);
-        }
-      } else if (type == XSD_DECIMAL_TYPE || type == XSD_DOUBLE_TYPE ||
-                 type == XSD_FLOAT_TYPE) {
-        parseDoubleConstant(strippedLiteral);
-      } else if (type == XSD_DATETIME_TYPE) {
-        lastParseResult_ =
-            DateYearOrDuration::parseXsdDatetime(strippedLiteral);
-      } else if (type == XSD_DATE_TYPE) {
-        lastParseResult_ = DateYearOrDuration::parseXsdDate(strippedLiteral);
-      } else if (type == XSD_GYEARMONTH_TYPE) {
-        lastParseResult_ = DateYearOrDuration::parseGYearMonth(strippedLiteral);
-      } else if (type == XSD_GYEAR_TYPE) {
-        lastParseResult_ = DateYearOrDuration::parseGYear(strippedLiteral);
-      } else if (type == XSD_DAYTIME_DURATION_TYPE) {
-        lastParseResult_ =
-            DateYearOrDuration::parseXsdDayTimeDuration(strippedLiteral);
-=======
     literalAndDatatypeToTripleComponentImpl(
         asStringViewUnsafe(previous.getContent()), lastParseResult_.getIri(),
         this);
@@ -451,7 +404,6 @@
         parser->lastParseResult_ = true;
       } else if (normalizedLiteralContent == "false") {
         parser->lastParseResult_ = false;
->>>>>>> 14d6e1cc
       } else {
         LOG(DEBUG)
             << normalizedLiteralContent
@@ -461,50 +413,6 @@
             << std::endl;
         parser->lastParseResult_ = std::move(literal);
       }
-<<<<<<< HEAD
-      return true;
-    } catch (const DateParseException&) {
-      LOG(DEBUG)
-          << strippedLiteral << " could not be parsed as a date object of type "
-          << type
-          << ". It is treated as a plain string literal without datatype "
-             "instead"
-          << std::endl;
-      lastParseResult_ = std::move(previous);
-      return true;
-    } catch (const DateOutOfRangeException& ex) {
-      LOG(DEBUG)
-          << strippedLiteral
-          << " could not be parsed as a date object for the following reason: "
-          << ex.what()
-          << ". It is treated as a plain string literal without datatype "
-             "instead"
-          << std::endl;
-      lastParseResult_ = std::move(previous);
-      return true;
-    } catch (const DurationParseException&) {
-      LOG(DEBUG)
-          << strippedLiteral
-          << " could not be parsed as a duration object of type " << type
-          << ". It is treated as a plain string literal without datatype "
-             "instead"
-          << std::endl;
-      lastParseResult_ = std::move(previous);
-      return true;
-    } catch (const DurationOverflowException& ex) {
-      LOG(DEBUG)
-          << strippedLiteral
-          << " could not be parsed as duration object for the following "
-             "reason: "
-          << ex.what()
-          << ". It is treated as a plain string literal without datatype "
-             "instead"
-          << std::endl;
-      lastParseResult_ = std::move(previous);
-      return true;
-    } catch (const std::exception& e) {
-      raise(e.what());
-=======
     } else if (ad_utility::contains(floatDatatypes_, type)) {
       parser->parseDoubleConstant(normalizedLiteralContent);
     } else if (type == XSD_DATETIME_TYPE) {
@@ -519,10 +427,12 @@
     } else if (type == XSD_GYEAR_TYPE) {
       parser->lastParseResult_ =
           DateOrLargeYear::parseGYear(normalizedLiteralContent);
+     } else if (type == XSD_DAYTIME_DURATION_TYPE) {
+        parser->lastParseResult_ =
+          DateYearOrDuration::parseXsdDayTimeDuration(strippedLiteral);
     } else {
       literal.addDatatype(typeIri);
       parser->lastParseResult_ = std::move(literal);
->>>>>>> 14d6e1cc
     }
   } catch (const DateParseException&) {
     LOG(DEBUG) << normalizedLiteralContent
@@ -540,6 +450,24 @@
            "instead"
         << std::endl;
     parser->lastParseResult_ = std::move(literal);
+    } catch (const DurationParseException&) {
+      LOG(DEBUG)
+          << strippedLiteral
+          << " could not be parsed as a duration object of type " << type
+          << ". It is treated as a plain string literal without datatype "
+             "instead"
+          << std::endl;
+    parser->lastParseResult_ = std::move(previous);
+    } catch (const DurationOverflowException& ex) {
+      LOG(DEBUG)
+          << strippedLiteral
+          << " could not be parsed as duration object for the following "
+             "reason: "
+          << ex.what()
+          << ". It is treated as a plain string literal without datatype "
+             "instead"
+          << std::endl;
+  parser->lastParseResult_ = std::move(previous);
   } catch (const std::exception& e) {
     parser->raise(e.what());
   }
