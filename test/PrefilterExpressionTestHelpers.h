--- conflicted
+++ resolved
@@ -96,13 +96,10 @@
 constexpr auto orExpr = logExpr<OrExpression>;
 // NOT (`!`)
 constexpr auto notExpr = notPrefilterExpression;
-<<<<<<< HEAD
 // `IN`, or `NOT IN` if the `isNegated` flag is set to true.
 constexpr auto inExpr = isInExpression;
-=======
 // PREFIX REGEX
 constexpr auto prefixRegex = makePrefixRegexExpression;
->>>>>>> 09fdb4c3
 
 namespace filterHelper {
 //______________________________________________________________________________
