--- conflicted
+++ resolved
@@ -486,7 +486,6 @@
   evalAndEqualityCheck(strStartsSprql(VocabId(0), VocabId(10)));
 }
 
-<<<<<<< HEAD
 // Test PrefilterExpression creation for SparqlExpression isDatatype, where
 // Datatype is Literal, Iri, Numeric or Blank.
 //______________________________________________________________________________
@@ -505,7 +504,8 @@
   evalAndEqualityCheck(isIriSprql(BlankNodeId(10)));
   evalAndEqualityCheck(isBlankSprql(DoubleId(33.1)));
   evalAndEqualityCheck(isNumericSprql((IntId(-0.01))));
-=======
+}
+
 //______________________________________________________________________________
 // Test PrefilterExpression creation for the expression: `YEAR(?var) op INT`.
 TEST(GetPrefilterExpressionFromSparqlExpression, tryGetPrefilterExprForDate) {
@@ -574,7 +574,6 @@
                     "Reference value for filtering date values over expression "
                     "YEAR is of invalid datatype: Undefined.\nPlease provide "
                     "an integer value as reference year.");
->>>>>>> b76c0c86
 }
 
 // Test that the conditions required for a correct merge of child
